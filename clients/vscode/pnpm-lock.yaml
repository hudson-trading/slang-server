lockfileVersion: '9.0'

settings:
  autoInstallPeers: true
  excludeLinksFromLockfile: false

importers:

  .:
    dependencies:
      decompress:
        specifier: ^4.2.1
        version: 4.2.1
      js-yaml:
        specifier: ^4.1.0
        version: 4.1.0
      semver:
        specifier: ^7.7.3
        version: 7.7.3
      vscode-languageclient:
        specifier: ^9.0.1
        version: 9.0.1
      which:
        specifier: ^4.0.0
        version: 4.0.0
    devDependencies:
      '@types/decompress':
        specifier: ^4.2.7
        version: 4.2.7
      '@types/glob':
        specifier: ^8.1.0
        version: 8.1.0
      '@types/node':
        specifier: ~20.11.30
        version: 20.11.30
      '@types/semver':
        specifier: ^7.7.1
        version: 7.7.1
      '@types/tape':
        specifier: ^5.8.1
        version: 5.8.1
      '@types/vscode':
        specifier: ^1.101.0
        version: 1.101.0
      '@types/which':
        specifier: ^3.0.3
        version: 3.0.4
      '@typescript-eslint/eslint-plugin':
        specifier: ^8.21.0
        version: 8.46.1(@typescript-eslint/parser@8.46.1(eslint@9.37.0(jiti@2.6.1))(typescript@5.8.3))(eslint@9.37.0(jiti@2.6.1))(typescript@5.8.3)
      '@typescript-eslint/parser':
        specifier: ^8.21.0
        version: 8.46.1(eslint@9.37.0(jiti@2.6.1))(typescript@5.8.3)
      '@vscode/vsce':
        specifier: ^3.6.2
        version: 3.6.2
      depcheck:
        specifier: ^1.4.7
        version: 1.4.7
      esbuild:
        specifier: ^0.25.11
        version: 0.25.11
      eslint:
        specifier: ^9.18.0
        version: 9.37.0(jiti@2.6.1)
      eslint-config-prettier:
        specifier: ^9.1.0
        version: 9.1.0(eslint@9.37.0(jiti@2.6.1))
      eslint-plugin-unused-imports:
        specifier: ^4.2.0
        version: 4.2.0(@typescript-eslint/eslint-plugin@8.46.1(@typescript-eslint/parser@8.46.1(eslint@9.37.0(jiti@2.6.1))(typescript@5.8.3))(eslint@9.37.0(jiti@2.6.1))(typescript@5.8.3))(eslint@9.37.0(jiti@2.6.1))
      glob:
        specifier: ^11.0.0
        version: 11.0.3
      jiti:
        specifier: ^2.6.1
        version: 2.6.1
      prettier-plugin-organize-imports:
        specifier: ^4.1.0
        version: 4.1.0(prettier@3.6.2)(typescript@5.8.3)
      rimraf:
        specifier: ^6.1.2
        version: 6.1.2
<<<<<<< HEAD
      tape:
        specifier: ^5.9.0
        version: 5.9.0
      tmp-promise:
        specifier: ^3.0.3
        version: 3.0.3
=======
>>>>>>> bda50be7
      ts-node:
        specifier: ^10.9.2
        version: 10.9.2(@types/node@20.11.30)(typescript@5.8.3)
      typescript:
        specifier: ^5.4.3
        version: 5.8.3

packages:

  '@azu/format-text@1.0.2':
    resolution: {integrity: sha512-Swi4N7Edy1Eqq82GxgEECXSSLyn6GOb5htRFPzBDdUkECGXtlf12ynO5oJSpWKPwCaUssOu7NfhDcCWpIC6Ywg==}

  '@azu/style-format@1.0.1':
    resolution: {integrity: sha512-AHcTojlNBdD/3/KxIKlg8sxIWHfOtQszLvOpagLTO+bjC3u7SAszu1lf//u7JJC50aUSH+BVWDD/KvaA6Gfn5g==}

  '@azure/abort-controller@2.1.2':
    resolution: {integrity: sha512-nBrLsEWm4J2u5LpAPjxADTlq3trDgVZZXHNKabeXZtpq3d3AbN/KGO82R87rdDz5/lYB024rtEf10/q0urNgsA==}
    engines: {node: '>=18.0.0'}

  '@azure/core-auth@1.10.1':
    resolution: {integrity: sha512-ykRMW8PjVAn+RS6ww5cmK9U2CyH9p4Q88YJwvUslfuMmN98w/2rdGRLPqJYObapBCdzBVeDgYWdJnFPFb7qzpg==}
    engines: {node: '>=20.0.0'}

  '@azure/core-client@1.10.1':
    resolution: {integrity: sha512-Nh5PhEOeY6PrnxNPsEHRr9eimxLwgLlpmguQaHKBinFYA/RU9+kOYVOQqOrTsCL+KSxrLLl1gD8Dk5BFW/7l/w==}
    engines: {node: '>=20.0.0'}

  '@azure/core-rest-pipeline@1.22.1':
    resolution: {integrity: sha512-UVZlVLfLyz6g3Hy7GNDpooMQonUygH7ghdiSASOOHy97fKj/mPLqgDX7aidOijn+sCMU+WU8NjlPlNTgnvbcGA==}
    engines: {node: '>=20.0.0'}

  '@azure/core-tracing@1.3.1':
    resolution: {integrity: sha512-9MWKevR7Hz8kNzzPLfX4EAtGM2b8mr50HPDBvio96bURP/9C+HjdH3sBlLSNNrvRAr5/k/svoH457gB5IKpmwQ==}
    engines: {node: '>=20.0.0'}

  '@azure/core-util@1.13.1':
    resolution: {integrity: sha512-XPArKLzsvl0Hf0CaGyKHUyVgF7oDnhKoP85Xv6M4StF/1AhfORhZudHtOyf2s+FcbuQ9dPRAjB8J2KvRRMUK2A==}
    engines: {node: '>=20.0.0'}

  '@azure/identity@4.13.0':
    resolution: {integrity: sha512-uWC0fssc+hs1TGGVkkghiaFkkS7NkTxfnCH+Hdg+yTehTpMcehpok4PgUKKdyCH+9ldu6FhiHRv84Ntqj1vVcw==}
    engines: {node: '>=20.0.0'}

  '@azure/logger@1.3.0':
    resolution: {integrity: sha512-fCqPIfOcLE+CGqGPd66c8bZpwAji98tZ4JI9i/mlTNTlsIWslCfpg48s/ypyLxZTump5sypjrKn2/kY7q8oAbA==}
    engines: {node: '>=20.0.0'}

  '@azure/msal-browser@4.25.0':
    resolution: {integrity: sha512-kbL+Ae7/UC62wSzxirZddYeVnHvvkvAnSZkBqL55X+jaSXTAXfngnNsDM5acEWU0Q/SAv3gEQfxO1igWOn87Pg==}
    engines: {node: '>=0.8.0'}

  '@azure/msal-common@15.13.0':
    resolution: {integrity: sha512-8oF6nj02qX7eE/6+wFT5NluXRHc05AgdCC3fJnkjiJooq8u7BcLmxaYYSwc2AfEkWRMRi6Eyvvbeqk4U4412Ag==}
    engines: {node: '>=0.8.0'}

  '@azure/msal-node@3.8.0':
    resolution: {integrity: sha512-23BXm82Mp5XnRhrcd4mrHa0xuUNRp96ivu3nRatrfdAqjoeWAGyD0eEAafxAOHAEWWmdlyFK4ELFcdziXyw2sA==}
    engines: {node: '>=16'}

  '@babel/code-frame@7.27.1':
    resolution: {integrity: sha512-cjQ7ZlQ0Mv3b47hABuTevyTuYN4i+loJKGeV9flcCgIK37cCXRh+L1bd3iBHlynerhQ7BhCkn2BPbQUL+rGqFg==}
    engines: {node: '>=6.9.0'}

  '@babel/generator@7.28.0':
    resolution: {integrity: sha512-lJjzvrbEeWrhB4P3QBsH7tey117PjLZnDbLiQEKjQ/fNJTjuq4HSqgFA+UNSwZT8D7dxxbnuSBMsa1lrWzKlQg==}
    engines: {node: '>=6.9.0'}

  '@babel/helper-globals@7.28.0':
    resolution: {integrity: sha512-+W6cISkXFa1jXsDEdYA8HeevQT/FULhxzR99pxphltZcVaugps53THCeiWA8SguxxpSp3gKPiuYfSWopkLQ4hw==}
    engines: {node: '>=6.9.0'}

  '@babel/helper-string-parser@7.27.1':
    resolution: {integrity: sha512-qMlSxKbpRlAridDExk92nSobyDdpPijUq2DW6oDnUqd0iOGxmQjyqhMIihI9+zv4LPyZdRje2cavWPbCbWm3eA==}
    engines: {node: '>=6.9.0'}

  '@babel/helper-validator-identifier@7.27.1':
    resolution: {integrity: sha512-D2hP9eA+Sqx1kBZgzxZh0y1trbuU+JoDkiEwqhQ36nodYqJwyEIhPSdMNd7lOm/4io72luTPWH20Yda0xOuUow==}
    engines: {node: '>=6.9.0'}

  '@babel/parser@7.28.0':
    resolution: {integrity: sha512-jVZGvOxOuNSsuQuLRTh13nU0AogFlw32w/MT+LV6D3sP5WdbW61E77RnkbaO2dUvmPAYrBDJXGn5gGS6tH4j8g==}
    engines: {node: '>=6.0.0'}
    hasBin: true

  '@babel/template@7.27.2':
    resolution: {integrity: sha512-LPDZ85aEJyYSd18/DkjNh4/y1ntkE5KwUHWTiqgRxruuZL2F1yuHligVHLvcHY2vMHXttKFpJn6LwfI7cw7ODw==}
    engines: {node: '>=6.9.0'}

  '@babel/traverse@7.28.0':
    resolution: {integrity: sha512-mGe7UK5wWyh0bKRfupsUchrQGqvDbZDbKJw+kcRGSmdHVYrv+ltd0pnpDTVpiTqnaBru9iEvA8pz8W46v0Amwg==}
    engines: {node: '>=6.9.0'}

  '@babel/types@7.28.0':
    resolution: {integrity: sha512-jYnje+JyZG5YThjHiF28oT4SIZLnYOcSBb6+SDaFIyzDVSkXQmQQYclJ2R+YxcdmK0AX6x1E5OQNtuh3jHDrUg==}
    engines: {node: '>=6.9.0'}

  '@cspotcode/source-map-support@0.8.1':
    resolution: {integrity: sha512-IchNf6dN4tHoMFIn/7OE8LWZ19Y6q/67Bmf6vnGREv8RSbBVb9LPJxEcnwrcwX6ixSvaiGoomAUvu4YSxXrVgw==}
    engines: {node: '>=12'}

  '@esbuild/aix-ppc64@0.25.11':
    resolution: {integrity: sha512-Xt1dOL13m8u0WE8iplx9Ibbm+hFAO0GsU2P34UNoDGvZYkY8ifSiy6Zuc1lYxfG7svWE2fzqCUmFp5HCn51gJg==}
    engines: {node: '>=18'}
    cpu: [ppc64]
    os: [aix]

  '@esbuild/android-arm64@0.25.11':
    resolution: {integrity: sha512-9slpyFBc4FPPz48+f6jyiXOx/Y4v34TUeDDXJpZqAWQn/08lKGeD8aDp9TMn9jDz2CiEuHwfhRmGBvpnd/PWIQ==}
    engines: {node: '>=18'}
    cpu: [arm64]
    os: [android]

  '@esbuild/android-arm@0.25.11':
    resolution: {integrity: sha512-uoa7dU+Dt3HYsethkJ1k6Z9YdcHjTrSb5NUy66ZfZaSV8hEYGD5ZHbEMXnqLFlbBflLsl89Zke7CAdDJ4JI+Gg==}
    engines: {node: '>=18'}
    cpu: [arm]
    os: [android]

  '@esbuild/android-x64@0.25.11':
    resolution: {integrity: sha512-Sgiab4xBjPU1QoPEIqS3Xx+R2lezu0LKIEcYe6pftr56PqPygbB7+szVnzoShbx64MUupqoE0KyRlN7gezbl8g==}
    engines: {node: '>=18'}
    cpu: [x64]
    os: [android]

  '@esbuild/darwin-arm64@0.25.11':
    resolution: {integrity: sha512-VekY0PBCukppoQrycFxUqkCojnTQhdec0vevUL/EDOCnXd9LKWqD/bHwMPzigIJXPhC59Vd1WFIL57SKs2mg4w==}
    engines: {node: '>=18'}
    cpu: [arm64]
    os: [darwin]

  '@esbuild/darwin-x64@0.25.11':
    resolution: {integrity: sha512-+hfp3yfBalNEpTGp9loYgbknjR695HkqtY3d3/JjSRUyPg/xd6q+mQqIb5qdywnDxRZykIHs3axEqU6l1+oWEQ==}
    engines: {node: '>=18'}
    cpu: [x64]
    os: [darwin]

  '@esbuild/freebsd-arm64@0.25.11':
    resolution: {integrity: sha512-CmKjrnayyTJF2eVuO//uSjl/K3KsMIeYeyN7FyDBjsR3lnSJHaXlVoAK8DZa7lXWChbuOk7NjAc7ygAwrnPBhA==}
    engines: {node: '>=18'}
    cpu: [arm64]
    os: [freebsd]

  '@esbuild/freebsd-x64@0.25.11':
    resolution: {integrity: sha512-Dyq+5oscTJvMaYPvW3x3FLpi2+gSZTCE/1ffdwuM6G1ARang/mb3jvjxs0mw6n3Lsw84ocfo9CrNMqc5lTfGOw==}
    engines: {node: '>=18'}
    cpu: [x64]
    os: [freebsd]

  '@esbuild/linux-arm64@0.25.11':
    resolution: {integrity: sha512-Qr8AzcplUhGvdyUF08A1kHU3Vr2O88xxP0Tm8GcdVOUm25XYcMPp2YqSVHbLuXzYQMf9Bh/iKx7YPqECs6ffLA==}
    engines: {node: '>=18'}
    cpu: [arm64]
    os: [linux]

  '@esbuild/linux-arm@0.25.11':
    resolution: {integrity: sha512-TBMv6B4kCfrGJ8cUPo7vd6NECZH/8hPpBHHlYI3qzoYFvWu2AdTvZNuU/7hsbKWqu/COU7NIK12dHAAqBLLXgw==}
    engines: {node: '>=18'}
    cpu: [arm]
    os: [linux]

  '@esbuild/linux-ia32@0.25.11':
    resolution: {integrity: sha512-TmnJg8BMGPehs5JKrCLqyWTVAvielc615jbkOirATQvWWB1NMXY77oLMzsUjRLa0+ngecEmDGqt5jiDC6bfvOw==}
    engines: {node: '>=18'}
    cpu: [ia32]
    os: [linux]

  '@esbuild/linux-loong64@0.25.11':
    resolution: {integrity: sha512-DIGXL2+gvDaXlaq8xruNXUJdT5tF+SBbJQKbWy/0J7OhU8gOHOzKmGIlfTTl6nHaCOoipxQbuJi7O++ldrxgMw==}
    engines: {node: '>=18'}
    cpu: [loong64]
    os: [linux]

  '@esbuild/linux-mips64el@0.25.11':
    resolution: {integrity: sha512-Osx1nALUJu4pU43o9OyjSCXokFkFbyzjXb6VhGIJZQ5JZi8ylCQ9/LFagolPsHtgw6himDSyb5ETSfmp4rpiKQ==}
    engines: {node: '>=18'}
    cpu: [mips64el]
    os: [linux]

  '@esbuild/linux-ppc64@0.25.11':
    resolution: {integrity: sha512-nbLFgsQQEsBa8XSgSTSlrnBSrpoWh7ioFDUmwo158gIm5NNP+17IYmNWzaIzWmgCxq56vfr34xGkOcZ7jX6CPw==}
    engines: {node: '>=18'}
    cpu: [ppc64]
    os: [linux]

  '@esbuild/linux-riscv64@0.25.11':
    resolution: {integrity: sha512-HfyAmqZi9uBAbgKYP1yGuI7tSREXwIb438q0nqvlpxAOs3XnZ8RsisRfmVsgV486NdjD7Mw2UrFSw51lzUk1ww==}
    engines: {node: '>=18'}
    cpu: [riscv64]
    os: [linux]

  '@esbuild/linux-s390x@0.25.11':
    resolution: {integrity: sha512-HjLqVgSSYnVXRisyfmzsH6mXqyvj0SA7pG5g+9W7ESgwA70AXYNpfKBqh1KbTxmQVaYxpzA/SvlB9oclGPbApw==}
    engines: {node: '>=18'}
    cpu: [s390x]
    os: [linux]

  '@esbuild/linux-x64@0.25.11':
    resolution: {integrity: sha512-HSFAT4+WYjIhrHxKBwGmOOSpphjYkcswF449j6EjsjbinTZbp8PJtjsVK1XFJStdzXdy/jaddAep2FGY+wyFAQ==}
    engines: {node: '>=18'}
    cpu: [x64]
    os: [linux]

  '@esbuild/netbsd-arm64@0.25.11':
    resolution: {integrity: sha512-hr9Oxj1Fa4r04dNpWr3P8QKVVsjQhqrMSUzZzf+LZcYjZNqhA3IAfPQdEh1FLVUJSiu6sgAwp3OmwBfbFgG2Xg==}
    engines: {node: '>=18'}
    cpu: [arm64]
    os: [netbsd]

  '@esbuild/netbsd-x64@0.25.11':
    resolution: {integrity: sha512-u7tKA+qbzBydyj0vgpu+5h5AeudxOAGncb8N6C9Kh1N4n7wU1Xw1JDApsRjpShRpXRQlJLb9wY28ELpwdPcZ7A==}
    engines: {node: '>=18'}
    cpu: [x64]
    os: [netbsd]

  '@esbuild/openbsd-arm64@0.25.11':
    resolution: {integrity: sha512-Qq6YHhayieor3DxFOoYM1q0q1uMFYb7cSpLD2qzDSvK1NAvqFi8Xgivv0cFC6J+hWVw2teCYltyy9/m/14ryHg==}
    engines: {node: '>=18'}
    cpu: [arm64]
    os: [openbsd]

  '@esbuild/openbsd-x64@0.25.11':
    resolution: {integrity: sha512-CN+7c++kkbrckTOz5hrehxWN7uIhFFlmS/hqziSFVWpAzpWrQoAG4chH+nN3Be+Kzv/uuo7zhX716x3Sn2Jduw==}
    engines: {node: '>=18'}
    cpu: [x64]
    os: [openbsd]

  '@esbuild/openharmony-arm64@0.25.11':
    resolution: {integrity: sha512-rOREuNIQgaiR+9QuNkbkxubbp8MSO9rONmwP5nKncnWJ9v5jQ4JxFnLu4zDSRPf3x4u+2VN4pM4RdyIzDty/wQ==}
    engines: {node: '>=18'}
    cpu: [arm64]
    os: [openharmony]

  '@esbuild/sunos-x64@0.25.11':
    resolution: {integrity: sha512-nq2xdYaWxyg9DcIyXkZhcYulC6pQ2FuCgem3LI92IwMgIZ69KHeY8T4Y88pcwoLIjbed8n36CyKoYRDygNSGhA==}
    engines: {node: '>=18'}
    cpu: [x64]
    os: [sunos]

  '@esbuild/win32-arm64@0.25.11':
    resolution: {integrity: sha512-3XxECOWJq1qMZ3MN8srCJ/QfoLpL+VaxD/WfNRm1O3B4+AZ/BnLVgFbUV3eiRYDMXetciH16dwPbbHqwe1uU0Q==}
    engines: {node: '>=18'}
    cpu: [arm64]
    os: [win32]

  '@esbuild/win32-ia32@0.25.11':
    resolution: {integrity: sha512-3ukss6gb9XZ8TlRyJlgLn17ecsK4NSQTmdIXRASVsiS2sQ6zPPZklNJT5GR5tE/MUarymmy8kCEf5xPCNCqVOA==}
    engines: {node: '>=18'}
    cpu: [ia32]
    os: [win32]

  '@esbuild/win32-x64@0.25.11':
    resolution: {integrity: sha512-D7Hpz6A2L4hzsRpPaCYkQnGOotdUpDzSGRIv9I+1ITdHROSFUWW95ZPZWQmGka1Fg7W3zFJowyn9WGwMJ0+KPA==}
    engines: {node: '>=18'}
    cpu: [x64]
    os: [win32]

  '@eslint-community/eslint-utils@4.7.0':
    resolution: {integrity: sha512-dyybb3AcajC7uha6CvhdVRJqaKyn7w2YKqKyAN37NKYgZT36w+iRb0Dymmc5qEJ549c/S31cMMSFd75bteCpCw==}
    engines: {node: ^12.22.0 || ^14.17.0 || >=16.0.0}
    peerDependencies:
      eslint: ^6.0.0 || ^7.0.0 || >=8.0.0

  '@eslint-community/eslint-utils@4.9.0':
    resolution: {integrity: sha512-ayVFHdtZ+hsq1t2Dy24wCmGXGe4q9Gu3smhLYALJrr473ZH27MsnSL+LKUlimp4BWJqMDMLmPpx/Q9R3OAlL4g==}
    engines: {node: ^12.22.0 || ^14.17.0 || >=16.0.0}
    peerDependencies:
      eslint: ^6.0.0 || ^7.0.0 || >=8.0.0

  '@eslint-community/regexpp@4.12.1':
    resolution: {integrity: sha512-CCZCDJuduB9OUkFkY2IgppNZMi2lBQgD2qzwXkEia16cge2pijY/aXi96CJMquDMn3nJdlPV1A5KrJEXwfLNzQ==}
    engines: {node: ^12.0.0 || ^14.0.0 || >=16.0.0}

  '@eslint/config-array@0.21.0':
    resolution: {integrity: sha512-ENIdc4iLu0d93HeYirvKmrzshzofPw6VkZRKQGe9Nv46ZnWUzcF1xV01dcvEg/1wXUR61OmmlSfyeyO7EvjLxQ==}
    engines: {node: ^18.18.0 || ^20.9.0 || >=21.1.0}

  '@eslint/config-helpers@0.4.0':
    resolution: {integrity: sha512-WUFvV4WoIwW8Bv0KeKCIIEgdSiFOsulyN0xrMu+7z43q/hkOLXjvb5u7UC9jDxvRzcrbEmuZBX5yJZz1741jog==}
    engines: {node: ^18.18.0 || ^20.9.0 || >=21.1.0}

  '@eslint/core@0.16.0':
    resolution: {integrity: sha512-nmC8/totwobIiFcGkDza3GIKfAw1+hLiYVrh3I1nIomQ8PEr5cxg34jnkmGawul/ep52wGRAcyeDCNtWKSOj4Q==}
    engines: {node: ^18.18.0 || ^20.9.0 || >=21.1.0}

  '@eslint/eslintrc@3.3.1':
    resolution: {integrity: sha512-gtF186CXhIl1p4pJNGZw8Yc6RlshoePRvE0X91oPGb3vZ8pM3qOS9W9NGPat9LziaBV7XrJWGylNQXkGcnM3IQ==}
    engines: {node: ^18.18.0 || ^20.9.0 || >=21.1.0}

  '@eslint/js@9.37.0':
    resolution: {integrity: sha512-jaS+NJ+hximswBG6pjNX0uEJZkrT0zwpVi3BA3vX22aFGjJjmgSTSmPpZCRKmoBL5VY/M6p0xsSJx7rk7sy5gg==}
    engines: {node: ^18.18.0 || ^20.9.0 || >=21.1.0}

  '@eslint/object-schema@2.1.6':
    resolution: {integrity: sha512-RBMg5FRL0I0gs51M/guSAj5/e14VQ4tpZnQNWwuDT66P14I43ItmPfIZRhO9fUVIPOAQXU47atlywZ/czoqFPA==}
    engines: {node: ^18.18.0 || ^20.9.0 || >=21.1.0}

  '@eslint/plugin-kit@0.4.0':
    resolution: {integrity: sha512-sB5uyeq+dwCWyPi31B2gQlVlo+j5brPlWx4yZBrEaRo/nhdDE8Xke1gsGgtiBdaBTxuTkceLVuVt/pclrasb0A==}
    engines: {node: ^18.18.0 || ^20.9.0 || >=21.1.0}

  '@humanfs/core@0.19.1':
    resolution: {integrity: sha512-5DyQ4+1JEUzejeK1JGICcideyfUbGixgS9jNgex5nqkW+cY7WZhxBigmieN5Qnw9ZosSNVC9KQKyb+GUaGyKUA==}
    engines: {node: '>=18.18.0'}

  '@humanfs/node@0.16.7':
    resolution: {integrity: sha512-/zUx+yOsIrG4Y43Eh2peDeKCxlRt/gET6aHfaKpuq267qXdYDFViVHfMaLyygZOnl0kGWxFIgsBy8QFuTLUXEQ==}
    engines: {node: '>=18.18.0'}

  '@humanwhocodes/module-importer@1.0.1':
    resolution: {integrity: sha512-bxveV4V8v5Yb4ncFTT3rPSgZBOpCkjfK0y4oVVVJwIuDVBRMDXrPyXRL988i5ap9m9bnyEEjWfm5WkBmtffLfA==}
    engines: {node: '>=12.22'}

  '@humanwhocodes/retry@0.4.3':
    resolution: {integrity: sha512-bV0Tgo9K4hfPCek+aMAn81RppFKv2ySDQeMoSZuvTASywNTnVJCArCZE2FWqpvIatKu7VMRLWlR1EazvVhDyhQ==}
    engines: {node: '>=18.18'}

  '@isaacs/balanced-match@4.0.1':
    resolution: {integrity: sha512-yzMTt9lEb8Gv7zRioUilSglI0c0smZ9k5D65677DLWLtWJaXIS3CqcGyUFByYKlnUj6TkjLVs54fBl6+TiGQDQ==}
    engines: {node: 20 || >=22}

  '@isaacs/brace-expansion@5.0.0':
    resolution: {integrity: sha512-ZT55BDLV0yv0RBm2czMiZ+SqCGO7AvmOM3G/w2xhVPH+te0aKgFjmBvGlL1dH+ql2tgGO3MVrbb3jCKyvpgnxA==}
    engines: {node: 20 || >=22}

  '@isaacs/cliui@8.0.2':
    resolution: {integrity: sha512-O8jcjabXaleOG9DQ0+ARXWZBTfnP4WNAqzuiJK7ll44AmxGKv/J2M4TPjxjY3znBCfvBXFzucm1twdyFybFqEA==}
    engines: {node: '>=12'}

  '@jridgewell/gen-mapping@0.3.12':
    resolution: {integrity: sha512-OuLGC46TjB5BbN1dH8JULVVZY4WTdkF7tV9Ys6wLL1rubZnCMstOhNHueU5bLCrnRuDhKPDM4g6sw4Bel5Gzqg==}

  '@jridgewell/resolve-uri@3.1.2':
    resolution: {integrity: sha512-bRISgCIjP20/tbWSPWMEi54QVPRZExkuD9lJL+UIxUKtwVJA8wW1Trb1jMs1RFXo1CBTNZ/5hpC9QvmKWdopKw==}
    engines: {node: '>=6.0.0'}

  '@jridgewell/sourcemap-codec@1.5.4':
    resolution: {integrity: sha512-VT2+G1VQs/9oz078bLrYbecdZKs912zQlkelYpuf+SXF+QvZDYJlbx/LSx+meSAwdDFnF8FVXW92AVjjkVmgFw==}

  '@jridgewell/trace-mapping@0.3.29':
    resolution: {integrity: sha512-uw6guiW/gcAGPDhLmd77/6lW8QLeiV5RUTsAX46Db6oLhGaVj4lhnPwb184s1bkc8kdVg/+h988dro8GRDpmYQ==}

  '@jridgewell/trace-mapping@0.3.9':
    resolution: {integrity: sha512-3Belt6tdc8bPgAtbcmdtNJlirVoTmEb5e2gC94PnkwEW9jI6CAHUeoG85tjWP5WquqfavoMtMwiG4P926ZKKuQ==}

  '@ljharb/resumer@0.1.3':
    resolution: {integrity: sha512-d+tsDgfkj9X5QTriqM4lKesCkMMJC3IrbPKHvayP00ELx2axdXvDfWkqjxrLXIzGcQzmj7VAUT1wopqARTvafw==}
    engines: {node: '>= 0.4'}

  '@ljharb/through@2.3.14':
    resolution: {integrity: sha512-ajBvlKpWucBB17FuQYUShqpqy8GRgYEpJW0vWJbUu1CV9lWyrDCapy0lScU8T8Z6qn49sSwJB3+M+evYIdGg+A==}
    engines: {node: '>= 0.4'}

  '@nodelib/fs.scandir@2.1.5':
    resolution: {integrity: sha512-vq24Bq3ym5HEQm2NKCr3yXDwjc7vTsEThRDnkp2DK9p1uqLR+DHurm/NOTo0KG7HYHU7eppKZj3MyqYuMBf62g==}
    engines: {node: '>= 8'}

  '@nodelib/fs.stat@2.0.5':
    resolution: {integrity: sha512-RkhPPp2zrqDAQA/2jNhnztcPAlv64XdhIp7a7454A5ovI7Bukxgt7MX7udwAu3zg1DcpPU0rz3VV1SeaqvY4+A==}
    engines: {node: '>= 8'}

  '@nodelib/fs.walk@1.2.8':
    resolution: {integrity: sha512-oGB+UxlgWcgQkgwo8GcEGwemoTFt3FIO9ababBmaGwXIoBKZ+GTy0pP185beGg7Llih/NSHSV2XAs1lnznocSg==}
    engines: {node: '>= 8'}

  '@secretlint/config-creator@10.2.2':
    resolution: {integrity: sha512-BynOBe7Hn3LJjb3CqCHZjeNB09s/vgf0baBaHVw67w7gHF0d25c3ZsZ5+vv8TgwSchRdUCRrbbcq5i2B1fJ2QQ==}
    engines: {node: '>=20.0.0'}

  '@secretlint/config-loader@10.2.2':
    resolution: {integrity: sha512-ndjjQNgLg4DIcMJp4iaRD6xb9ijWQZVbd9694Ol2IszBIbGPPkwZHzJYKICbTBmh6AH/pLr0CiCaWdGJU7RbpQ==}
    engines: {node: '>=20.0.0'}

  '@secretlint/core@10.2.2':
    resolution: {integrity: sha512-6rdwBwLP9+TO3rRjMVW1tX+lQeo5gBbxl1I5F8nh8bgGtKwdlCMhMKsBWzWg1ostxx/tIG7OjZI0/BxsP8bUgw==}
    engines: {node: '>=20.0.0'}

  '@secretlint/formatter@10.2.2':
    resolution: {integrity: sha512-10f/eKV+8YdGKNQmoDUD1QnYL7TzhI2kzyx95vsJKbEa8akzLAR5ZrWIZ3LbcMmBLzxlSQMMccRmi05yDQ5YDA==}
    engines: {node: '>=20.0.0'}

  '@secretlint/node@10.2.2':
    resolution: {integrity: sha512-eZGJQgcg/3WRBwX1bRnss7RmHHK/YlP/l7zOQsrjexYt6l+JJa5YhUmHbuGXS94yW0++3YkEJp0kQGYhiw1DMQ==}
    engines: {node: '>=20.0.0'}

  '@secretlint/profiler@10.2.2':
    resolution: {integrity: sha512-qm9rWfkh/o8OvzMIfY8a5bCmgIniSpltbVlUVl983zDG1bUuQNd1/5lUEeWx5o/WJ99bXxS7yNI4/KIXfHexig==}

  '@secretlint/resolver@10.2.2':
    resolution: {integrity: sha512-3md0cp12e+Ae5V+crPQYGd6aaO7ahw95s28OlULGyclyyUtf861UoRGS2prnUrKh7MZb23kdDOyGCYb9br5e4w==}

  '@secretlint/secretlint-formatter-sarif@10.2.2':
    resolution: {integrity: sha512-ojiF9TGRKJJw308DnYBucHxkpNovDNu1XvPh7IfUp0A12gzTtxuWDqdpuVezL7/IP8Ua7mp5/VkDMN9OLp1doQ==}

  '@secretlint/secretlint-rule-no-dotenv@10.2.2':
    resolution: {integrity: sha512-KJRbIShA9DVc5Va3yArtJ6QDzGjg3PRa1uYp9As4RsyKtKSSZjI64jVca57FZ8gbuk4em0/0Jq+uy6485wxIdg==}
    engines: {node: '>=20.0.0'}

  '@secretlint/secretlint-rule-preset-recommend@10.2.2':
    resolution: {integrity: sha512-K3jPqjva8bQndDKJqctnGfwuAxU2n9XNCPtbXVI5JvC7FnQiNg/yWlQPbMUlBXtBoBGFYp08A94m6fvtc9v+zA==}
    engines: {node: '>=20.0.0'}

  '@secretlint/source-creator@10.2.2':
    resolution: {integrity: sha512-h6I87xJfwfUTgQ7irWq7UTdq/Bm1RuQ/fYhA3dtTIAop5BwSFmZyrchph4WcoEvbN460BWKmk4RYSvPElIIvxw==}
    engines: {node: '>=20.0.0'}

  '@secretlint/types@10.2.2':
    resolution: {integrity: sha512-Nqc90v4lWCXyakD6xNyNACBJNJ0tNCwj2WNk/7ivyacYHxiITVgmLUFXTBOeCdy79iz6HtN9Y31uw/jbLrdOAg==}
    engines: {node: '>=20.0.0'}

  '@sindresorhus/merge-streams@2.3.0':
    resolution: {integrity: sha512-LtoMMhxAlorcGhmFYI+LhPgbPZCkgP6ra1YL604EeF6U98pLlQ3iWIGMdWSC+vWmPBWBNgmDBAhnAobLROJmwg==}
    engines: {node: '>=18'}

  '@textlint/ast-node-types@15.2.3':
    resolution: {integrity: sha512-GEhoxfmh6TF+xC8TJmAUwOzzh0J6sVDqjKhwTTwetf7YDdhHbIv1PuUb/dTadMVIWs1H0+JD4Y27n6LWMmqn9Q==}

  '@textlint/linter-formatter@15.2.3':
    resolution: {integrity: sha512-gnFGl8MejAS4rRDPKV2OYvU0Tb0iJySOPDahf+RCK30b615UqY6CjqWxXw1FvXfT3pHPoRrefVu39j1AKm2ezg==}

  '@textlint/module-interop@15.2.3':
    resolution: {integrity: sha512-dV6M3ptOFJjR5bgYUMeVqc8AqFrMtCEFaZEiLAfMufX29asYonI2K8arqivOA69S2Lh6esyij6V7qpQiXeK/cA==}

  '@textlint/resolver@15.2.3':
    resolution: {integrity: sha512-Qd3udqo2sWa3u0sYgDVd9M/iybBVBJLrWGaID6Yzl9GyhdGi0E6ngo3b9r+H6psbJDIaCKi54IxvC9q5didWfA==}

  '@textlint/types@15.2.3':
    resolution: {integrity: sha512-i8XVmDHJwykMXcGgkSxZLjdbeqnl+voYAcIr94KIe0STwgkHIhwHJgb/tEVFawGClHo+gPczF12l1C5+TAZEzQ==}

  '@tsconfig/node10@1.0.11':
    resolution: {integrity: sha512-DcRjDCujK/kCk/cUe8Xz8ZSpm8mS3mNNpta+jGCA6USEDfktlNvm1+IuZ9eTcDbNk41BHwpHHeW+N1lKCz4zOw==}

  '@tsconfig/node12@1.0.11':
    resolution: {integrity: sha512-cqefuRsh12pWyGsIoBKJA9luFu3mRxCA+ORZvA4ktLSzIuCUtWVxGIuXigEwO5/ywWFMZ2QEGKWvkZG1zDMTag==}

  '@tsconfig/node14@1.0.3':
    resolution: {integrity: sha512-ysT8mhdixWK6Hw3i1V2AeRqZ5WfXg1G43mqoYlM2nc6388Fq5jcXyr5mRsqViLx/GJYdoL0bfXD8nmF+Zn/Iow==}

  '@tsconfig/node16@1.0.4':
    resolution: {integrity: sha512-vxhUy4J8lyeyinH7Azl1pdd43GJhZH/tP2weN8TntQblOY+A0XbT8DJk1/oCPuOOyg/Ja757rG0CgHcWC8OfMA==}

  '@types/decompress@4.2.7':
    resolution: {integrity: sha512-9z+8yjKr5Wn73Pt17/ldnmQToaFHZxK0N1GHysuk/JIPT8RIdQeoInM01wWPgypRcvb6VH1drjuFpQ4zmY437g==}

  '@types/estree@1.0.8':
    resolution: {integrity: sha512-dWHzHa2WqEXI/O1E9OjrocMTKJl2mSrEolh1Iomrv6U+JuNwaHXsXx9bLu5gG7BUWFIN0skIQJQ/L1rIex4X6w==}

  '@types/glob@8.1.0':
    resolution: {integrity: sha512-IO+MJPVhoqz+28h1qLAcBEH2+xHMK6MTyHJc7MTnnYb6wsoLR29POVGJ7LycmVXIqyy/4/2ShP5sUwTXuOwb/w==}

  '@types/json-schema@7.0.15':
    resolution: {integrity: sha512-5+fP8P8MFNC+AyZCDxrB2pkZFPGzqQWUzpSeuuVLvm8VMcorNYavBqoFcxK8bQz4Qsbn4oUEEem4wDLfcysGHA==}

  '@types/minimatch@3.0.5':
    resolution: {integrity: sha512-Klz949h02Gz2uZCMGwDUSDS1YBlTdDDgbWHi+81l29tQALUtvz4rAYi5uoVhE5Lagoq6DeqAUlbrHvW/mXDgdQ==}

  '@types/minimatch@5.1.2':
    resolution: {integrity: sha512-K0VQKziLUWkVKiRVrx4a40iPaxTUefQmjtkQofBkYRcoaaL/8rhwDWww9qWbrgicNOgnpIsMxyNIUM4+n6dUIA==}

  '@types/node@20.11.30':
    resolution: {integrity: sha512-dHM6ZxwlmuZaRmUPfv1p+KrdD1Dci04FbdEm/9wEMouFqxYoFl5aMkt0VMAUtYRQDyYvD41WJLukhq/ha3YuTw==}

  '@types/normalize-package-data@2.4.4':
    resolution: {integrity: sha512-37i+OaWTh9qeK4LSHPsyRC7NahnGotNuZvjLSgcPzblpHB3rrCJxAOgI5gCdKm7coonsaX1Of0ILiTcnZjbfxA==}

  '@types/parse-json@4.0.2':
    resolution: {integrity: sha512-dISoDXWWQwUquiKsyZ4Ng+HX2KsPL7LyHKHQwgGFEA3IaKac4Obd+h2a/a6waisAoepJlBcx9paWqjA8/HVjCw==}

  '@types/sarif@2.1.7':
    resolution: {integrity: sha512-kRz0VEkJqWLf1LLVN4pT1cg1Z9wAuvI6L97V3m2f5B76Tg8d413ddvLBPTEHAZJlnn4XSvu0FkZtViCQGVyrXQ==}

  '@types/semver@7.7.1':
    resolution: {integrity: sha512-FmgJfu+MOcQ370SD0ev7EI8TlCAfKYU+B4m5T3yXc1CiRN94g/SZPtsCkk506aUDtlMnFZvasDwHHUcZUEaYuA==}

  '@types/tape@5.8.1':
    resolution: {integrity: sha512-vRjK+E1c+I4WRDSXcYfgepPjz2Knh+gulU3359LrR9H2KM8AyiMbNmX7W5aMlw7JFoXMpVOhq3bEIm78qakGbQ==}

  '@types/vscode@1.101.0':
    resolution: {integrity: sha512-ZWf0IWa+NGegdW3iU42AcDTFHWW7fApLdkdnBqwYEtHVIBGbTu0ZNQKP/kX3Ds/uMJXIMQNAojHR4vexCEEz5Q==}

  '@types/which@3.0.4':
    resolution: {integrity: sha512-liyfuo/106JdlgSchJzXEQCVArk0CvevqPote8F8HgWgJ3dRCcTHgJIsLDuee0kxk/mhbInzIZk3QWSZJ8R+2w==}

  '@typescript-eslint/eslint-plugin@8.46.1':
    resolution: {integrity: sha512-rUsLh8PXmBjdiPY+Emjz9NX2yHvhS11v0SR6xNJkm5GM1MO9ea/1GoDKlHHZGrOJclL/cZ2i/vRUYVtjRhrHVQ==}
    engines: {node: ^18.18.0 || ^20.9.0 || >=21.1.0}
    peerDependencies:
      '@typescript-eslint/parser': ^8.46.1
      eslint: ^8.57.0 || ^9.0.0
      typescript: '>=4.8.4 <6.0.0'

  '@typescript-eslint/parser@8.46.1':
    resolution: {integrity: sha512-6JSSaBZmsKvEkbRUkf7Zj7dru/8ZCrJxAqArcLaVMee5907JdtEbKGsZ7zNiIm/UAkpGUkaSMZEXShnN2D1HZA==}
    engines: {node: ^18.18.0 || ^20.9.0 || >=21.1.0}
    peerDependencies:
      eslint: ^8.57.0 || ^9.0.0
      typescript: '>=4.8.4 <6.0.0'

  '@typescript-eslint/project-service@8.46.1':
    resolution: {integrity: sha512-FOIaFVMHzRskXr5J4Jp8lFVV0gz5ngv3RHmn+E4HYxSJ3DgDzU7fVI1/M7Ijh1zf6S7HIoaIOtln1H5y8V+9Zg==}
    engines: {node: ^18.18.0 || ^20.9.0 || >=21.1.0}
    peerDependencies:
      typescript: '>=4.8.4 <6.0.0'

  '@typescript-eslint/scope-manager@8.46.1':
    resolution: {integrity: sha512-weL9Gg3/5F0pVQKiF8eOXFZp8emqWzZsOJuWRUNtHT+UNV2xSJegmpCNQHy37aEQIbToTq7RHKhWvOsmbM680A==}
    engines: {node: ^18.18.0 || ^20.9.0 || >=21.1.0}

  '@typescript-eslint/tsconfig-utils@8.46.1':
    resolution: {integrity: sha512-X88+J/CwFvlJB+mK09VFqx5FE4H5cXD+H/Bdza2aEWkSb8hnWIQorNcscRl4IEo1Cz9VI/+/r/jnGWkbWPx54g==}
    engines: {node: ^18.18.0 || ^20.9.0 || >=21.1.0}
    peerDependencies:
      typescript: '>=4.8.4 <6.0.0'

  '@typescript-eslint/type-utils@8.46.1':
    resolution: {integrity: sha512-+BlmiHIiqufBxkVnOtFwjah/vrkF4MtKKvpXrKSPLCkCtAp8H01/VV43sfqA98Od7nJpDcFnkwgyfQbOG0AMvw==}
    engines: {node: ^18.18.0 || ^20.9.0 || >=21.1.0}
    peerDependencies:
      eslint: ^8.57.0 || ^9.0.0
      typescript: '>=4.8.4 <6.0.0'

  '@typescript-eslint/types@8.46.1':
    resolution: {integrity: sha512-C+soprGBHwWBdkDpbaRC4paGBrkIXxVlNohadL5o0kfhsXqOC6GYH2S/Obmig+I0HTDl8wMaRySwrfrXVP8/pQ==}
    engines: {node: ^18.18.0 || ^20.9.0 || >=21.1.0}

  '@typescript-eslint/typescript-estree@8.46.1':
    resolution: {integrity: sha512-uIifjT4s8cQKFQ8ZBXXyoUODtRoAd7F7+G8MKmtzj17+1UbdzFl52AzRyZRyKqPHhgzvXunnSckVu36flGy8cg==}
    engines: {node: ^18.18.0 || ^20.9.0 || >=21.1.0}
    peerDependencies:
      typescript: '>=4.8.4 <6.0.0'

  '@typescript-eslint/utils@8.46.1':
    resolution: {integrity: sha512-vkYUy6LdZS7q1v/Gxb2Zs7zziuXN0wxqsetJdeZdRe/f5dwJFglmuvZBfTUivCtjH725C1jWCDfpadadD95EDQ==}
    engines: {node: ^18.18.0 || ^20.9.0 || >=21.1.0}
    peerDependencies:
      eslint: ^8.57.0 || ^9.0.0
      typescript: '>=4.8.4 <6.0.0'

  '@typescript-eslint/visitor-keys@8.46.1':
    resolution: {integrity: sha512-ptkmIf2iDkNUjdeu2bQqhFPV1m6qTnFFjg7PPDjxKWaMaP0Z6I9l30Jr3g5QqbZGdw8YdYvLp+XnqnWWZOg/NA==}
    engines: {node: ^18.18.0 || ^20.9.0 || >=21.1.0}

  '@typespec/ts-http-runtime@0.3.1':
    resolution: {integrity: sha512-SnbaqayTVFEA6/tYumdF0UmybY0KHyKwGPBXnyckFlrrKdhWFrL3a2HIPXHjht5ZOElKGcXfD2D63P36btb+ww==}
    engines: {node: '>=20.0.0'}

  '@vscode/vsce-sign-alpine-arm64@2.0.6':
    resolution: {integrity: sha512-wKkJBsvKF+f0GfsUuGT0tSW0kZL87QggEiqNqK6/8hvqsXvpx8OsTEc3mnE1kejkh5r+qUyQ7PtF8jZYN0mo8Q==}
    cpu: [arm64]
    os: [alpine]

  '@vscode/vsce-sign-alpine-x64@2.0.6':
    resolution: {integrity: sha512-YoAGlmdK39vKi9jA18i4ufBbd95OqGJxRvF3n6ZbCyziwy3O+JgOpIUPxv5tjeO6gQfx29qBivQ8ZZTUF2Ba0w==}
    cpu: [x64]
    os: [alpine]

  '@vscode/vsce-sign-darwin-arm64@2.0.2':
    resolution: {integrity: sha512-rz8F4pMcxPj8fjKAJIfkUT8ycG9CjIp888VY/6pq6cuI2qEzQ0+b5p3xb74CJnBbSC0p2eRVoe+WgNCAxCLtzQ==}
    cpu: [arm64]
    os: [darwin]

  '@vscode/vsce-sign-darwin-x64@2.0.2':
    resolution: {integrity: sha512-MCjPrQ5MY/QVoZ6n0D92jcRb7eYvxAujG/AH2yM6lI0BspvJQxp0o9s5oiAM9r32r9tkLpiy5s2icsbwefAQIw==}
    cpu: [x64]
    os: [darwin]

  '@vscode/vsce-sign-linux-arm64@2.0.6':
    resolution: {integrity: sha512-cfb1qK7lygtMa4NUl2582nP7aliLYuDEVpAbXJMkDq1qE+olIw/es+C8j1LJwvcRq1I2yWGtSn3EkDp9Dq5FdA==}
    cpu: [arm64]
    os: [linux]

  '@vscode/vsce-sign-linux-arm@2.0.6':
    resolution: {integrity: sha512-UndEc2Xlq4HsuMPnwu7420uqceXjs4yb5W8E2/UkaHBB9OWCwMd3/bRe/1eLe3D8kPpxzcaeTyXiK3RdzS/1CA==}
    cpu: [arm]
    os: [linux]

  '@vscode/vsce-sign-linux-x64@2.0.6':
    resolution: {integrity: sha512-/olerl1A4sOqdP+hjvJ1sbQjKN07Y3DVnxO4gnbn/ahtQvFrdhUi0G1VsZXDNjfqmXw57DmPi5ASnj/8PGZhAA==}
    cpu: [x64]
    os: [linux]

  '@vscode/vsce-sign-win32-arm64@2.0.6':
    resolution: {integrity: sha512-ivM/MiGIY0PJNZBoGtlRBM/xDpwbdlCWomUWuLmIxbi1Cxe/1nooYrEQoaHD8ojVRgzdQEUzMsRbyF5cJJgYOg==}
    cpu: [arm64]
    os: [win32]

  '@vscode/vsce-sign-win32-x64@2.0.6':
    resolution: {integrity: sha512-mgth9Kvze+u8CruYMmhHw6Zgy3GRX2S+Ed5oSokDEK5vPEwGGKnmuXua9tmFhomeAnhgJnL4DCna3TiNuGrBTQ==}
    cpu: [x64]
    os: [win32]

  '@vscode/vsce-sign@2.0.8':
    resolution: {integrity: sha512-H7p8E11cZMj6mt8xIi3QXZ7dSU/2MH3Y7c+5JfUhHAV4xfaPNc8ozwLVK282c6ah596KoIJIdPUlNHV7Qs/5JA==}

  '@vscode/vsce@3.6.2':
    resolution: {integrity: sha512-gvBfarWF+Ii20ESqjA3dpnPJpQJ8fFJYtcWtjwbRADommCzGg1emtmb34E+DKKhECYvaVyAl+TF9lWS/3GSPvg==}
    engines: {node: '>= 20'}
    hasBin: true

  '@vue/compiler-core@3.5.17':
    resolution: {integrity: sha512-Xe+AittLbAyV0pabcN7cP7/BenRBNcteM4aSDCtRvGw0d9OL+HG1u/XHLY/kt1q4fyMeZYXyIYrsHuPSiDPosA==}

  '@vue/compiler-dom@3.5.17':
    resolution: {integrity: sha512-+2UgfLKoaNLhgfhV5Ihnk6wB4ljyW1/7wUIog2puUqajiC29Lp5R/IKDdkebh9jTbTogTbsgB+OY9cEWzG95JQ==}

  '@vue/compiler-sfc@3.5.17':
    resolution: {integrity: sha512-rQQxbRJMgTqwRugtjw0cnyQv9cP4/4BxWfTdRBkqsTfLOHWykLzbOc3C4GGzAmdMDxhzU/1Ija5bTjMVrddqww==}

  '@vue/compiler-ssr@3.5.17':
    resolution: {integrity: sha512-hkDbA0Q20ZzGgpj5uZjb9rBzQtIHLS78mMilwrlpWk2Ep37DYntUz0PonQ6kr113vfOEdM+zTBuJDaceNIW0tQ==}

  '@vue/shared@3.5.17':
    resolution: {integrity: sha512-CabR+UN630VnsJO/jHWYBC1YVXyMq94KKp6iF5MQgZJs5I8cmjw6oVMO1oDbtBkENSHSSn/UadWlW/OAgdmKrg==}

  acorn-jsx@5.3.2:
    resolution: {integrity: sha512-rq9s+JNhf0IChjtDXxllJ7g41oZk5SlXtp0LHwyA5cejwn7vKmKp4pPri6YEePv2PU65sAsegbXtIinmDFDXgQ==}
    peerDependencies:
      acorn: ^6.0.0 || ^7.0.0 || ^8.0.0

  acorn-walk@8.3.4:
    resolution: {integrity: sha512-ueEepnujpqee2o5aIYnvHU6C0A42MNdsIDeqy5BydrkuC5R1ZuUFnm27EeFJGoEHJQgn3uleRvmTXaJgfXbt4g==}
    engines: {node: '>=0.4.0'}

  acorn@8.15.0:
    resolution: {integrity: sha512-NZyJarBfL7nWwIq+FDL6Zp/yHEhePMNnnJ0y3qfieCrmNvYct8uvtiV41UvlSe6apAfk0fY1FbWx+NwfmpvtTg==}
    engines: {node: '>=0.4.0'}
    hasBin: true

  agent-base@7.1.4:
    resolution: {integrity: sha512-MnA+YT8fwfJPgBx3m60MNqakm30XOkyIoH1y6huTQvC0PwZG7ki8NacLBcrPbNoo8vEZy7Jpuk7+jMO+CUovTQ==}
    engines: {node: '>= 14'}

  ajv@6.12.6:
    resolution: {integrity: sha512-j3fVLgvTo527anyYyJOGTYJbG+vnnQYvE0m5mmkc1TK+nxAppkCLMIL0aZ4dblVCNoGShhm+kzE4ZUykBoMg4g==}

  ajv@8.17.1:
    resolution: {integrity: sha512-B/gBuNg5SiMTrPkC+A2+cW0RszwxYmn6VYxB/inlBStS5nx6xHIt/ehKRhIMhqusl7a8LjQoZnjCs5vhwxOQ1g==}

  ansi-escapes@7.1.1:
    resolution: {integrity: sha512-Zhl0ErHcSRUaVfGUeUdDuLgpkEo8KIFjB4Y9uAc46ScOpdDiU1Dbyplh7qWJeJ/ZHpbyMSM26+X3BySgnIz40Q==}
    engines: {node: '>=18'}

  ansi-regex@5.0.1:
    resolution: {integrity: sha512-quJQXlTSUGL2LH9SUXo8VwsY4soanhgo6LNSm84E1LBcE8s3O0wpdiRzyR9z/ZZJMlMWv37qOOb9pdJlMUEKFQ==}
    engines: {node: '>=8'}

  ansi-regex@6.1.0:
    resolution: {integrity: sha512-7HSX4QQb4CspciLpVFwyRe79O3xsIZDDLER21kERQ71oaPodF8jL725AgJMFAYbooIqolJoRLuM81SpeUkpkvA==}
    engines: {node: '>=12'}

  ansi-styles@4.3.0:
    resolution: {integrity: sha512-zbB9rCJAT1rbjiVDb2hqKFHNYLxgtk8NURxZ3IZwD3F6NtxbXZQCnnSi1Lkx+IDohdPlFp222wVALIheZJQSEg==}
    engines: {node: '>=8'}

  ansi-styles@6.2.1:
    resolution: {integrity: sha512-bN798gFfQX+viw3R7yrGWRqnrN2oRkEkUjjl4JNn4E8GxxbjtG3FbrEIIY3l8/hrwUwIeCZvi4QuOTP4MErVug==}
    engines: {node: '>=12'}

  arg@4.1.3:
    resolution: {integrity: sha512-58S9QDqG0Xx27YwPSt9fJxivjYl432YCwfDMfZ+71RAqUrZef7LrKQZ3LHLOwCS4FLNBplP533Zx895SeOCHvA==}

  argparse@1.0.10:
    resolution: {integrity: sha512-o5Roy6tNG4SL/FOkCAN6RzjiakZS25RLYFrcMttJqbdd8BWrnA+fGz57iN5Pb06pvBGvl5gQ0B48dJlslXvoTg==}

  argparse@2.0.1:
    resolution: {integrity: sha512-8+9WqebbFzpX9OR+Wa6O29asIogeRMzcGtAINdpMHHyAg10f05aSFVBbcEqGf/PXw1EjAZ+q2/bEBg3DvurK3Q==}

  array-buffer-byte-length@1.0.2:
    resolution: {integrity: sha512-LHE+8BuR7RYGDKvnrmcuSq3tDcKv9OFEXQt/HpbZhY7V6h0zlUXutnAD82GiFx9rdieCMjkvtcsPqBwgUl1Iiw==}
    engines: {node: '>= 0.4'}

  array-differ@3.0.0:
    resolution: {integrity: sha512-THtfYS6KtME/yIAhKjZ2ul7XI96lQGHRputJQHO80LAWQnuGP4iCIN8vdMRboGbIEYBwU33q8Tch1os2+X0kMg==}
    engines: {node: '>=8'}

  array-union@2.1.0:
    resolution: {integrity: sha512-HGyxoOTYUyCM6stUe6EJgnd4EoewAI7zMdfqO+kGjnlZmBDz/cR5pf8r/cR4Wq60sL/p0IkcjUEEPwS3GFrIyw==}
    engines: {node: '>=8'}

  array.prototype.every@1.1.7:
    resolution: {integrity: sha512-BIP72rKvrKd08ptbetLb4qvrlGjkv30yOKgKcTtOIbHyQt3shr/jyOzdApiCOh3LPYrpJo5M6i0zmVldOF2pUw==}
    engines: {node: '>= 0.4'}

  arraybuffer.prototype.slice@1.0.4:
    resolution: {integrity: sha512-BNoCY6SXXPQ7gF2opIP4GBE+Xw7U+pHMYKuzjgCN3GwiaIR09UUeKfheyIry77QtrCBlC0KK0q5/TER/tYh3PQ==}
    engines: {node: '>= 0.4'}

  arrify@2.0.1:
    resolution: {integrity: sha512-3duEwti880xqi4eAMN8AyR4a0ByT90zoYdLlevfrvU43vb0YZwZVfxOgxWrLXXXpyugL0hNZc9G6BiB5B3nUug==}
    engines: {node: '>=8'}

  astral-regex@2.0.0:
    resolution: {integrity: sha512-Z7tMw1ytTXt5jqMcOP+OQteU1VuNK9Y02uuJtKQ1Sv69jXQKKg5cibLwGJow8yzZP+eAc18EmLGPal0bp36rvQ==}
    engines: {node: '>=8'}

  async-function@1.0.0:
    resolution: {integrity: sha512-hsU18Ae8CDTR6Kgu9DYf0EbCr/a5iGL0rytQDobUcdpYOKokk8LEjVphnXkDkgpi0wYVsqrXuP0bZxJaTqdgoA==}
    engines: {node: '>= 0.4'}

  asynckit@0.4.0:
    resolution: {integrity: sha512-Oei9OH4tRh0YqU3GxhX79dM/mwVgvbZJaSNaRk+bshkj0S5cfHcgYakreBjrHwatXKbz+IoIdYLxrKim2MjW0Q==}

  available-typed-arrays@1.0.7:
    resolution: {integrity: sha512-wvUjBtSGN7+7SjNpq/9M2Tg350UZD3q62IFZLbRAR1bSMlCo1ZaeW+BJ+D090e4hIIZLBcTDWe4Mh4jvUDajzQ==}
    engines: {node: '>= 0.4'}

  azure-devops-node-api@12.5.0:
    resolution: {integrity: sha512-R5eFskGvOm3U/GzeAuxRkUsAl0hrAwGgWn6zAd2KrZmrEhWZVqLew4OOupbQlXUuojUzpGtq62SmdhJ06N88og==}

  balanced-match@1.0.2:
    resolution: {integrity: sha512-3oSeUO0TMV67hN1AmbXsK4yaqU7tjiHlbxRDZOpH0KW9+CeX4bRAaX0Anxt0tx2MrpRpWwQaPwIlISEJhYU5Pw==}

  base64-js@1.5.1:
    resolution: {integrity: sha512-AKpaYlHn8t4SVbOHCy+b5+KKgvR4vrsD8vbvrbiQJps7fKDTkjkDry6ji0rUJjC0kzbNePLwzxq8iypo41qeWA==}

  binaryextensions@6.11.0:
    resolution: {integrity: sha512-sXnYK/Ij80TO3lcqZVV2YgfKN5QjUWIRk/XSm2J/4bd/lPko3lvk0O4ZppH6m+6hB2/GTu+ptNwVFe1xh+QLQw==}
    engines: {node: '>=4'}

  bl@1.2.3:
    resolution: {integrity: sha512-pvcNpa0UU69UT341rO6AYy4FVAIkUHuZXRIWbq+zHnsVcRzDDjIAhGuuYoi0d//cwIwtt4pkpKycWEfjdV+vww==}

  bl@4.1.0:
    resolution: {integrity: sha512-1W07cM9gS6DcLperZfFSj+bWLtaPGSOHWhPiGzXmvVJbRLdG82sH/Kn8EtW1VqWVA54AKf2h5k5BbnIbwF3h6w==}

  boolbase@1.0.0:
    resolution: {integrity: sha512-JZOSA7Mo9sNGB8+UjSgzdLtokWAky1zbztM3WRLCbZ70/3cTANmQmOdR7y2g+J0e2WXywy1yS468tY+IruqEww==}

  boundary@2.0.0:
    resolution: {integrity: sha512-rJKn5ooC9u8q13IMCrW0RSp31pxBCHE3y9V/tp3TdWSLf8Em3p6Di4NBpfzbJge9YjjFEsD0RtFEjtvHL5VyEA==}

  brace-expansion@1.1.12:
    resolution: {integrity: sha512-9T9UjW3r0UW5c1Q7GTwllptXwhvYmEzFhzMfZ9H7FQWt+uZePjZPjBP/W1ZEyZ1twGWom5/56TF4lPcqjnDHcg==}

  brace-expansion@2.0.2:
    resolution: {integrity: sha512-Jt0vHyM+jmUBqojB7E1NIYadt0vI0Qxjxd2TErW94wDz+E2LAm5vKMXXwg6ZZBTHPuUlDgQHKXvjGBdfcF1ZDQ==}

  braces@3.0.3:
    resolution: {integrity: sha512-yQbXgO/OSZVD2IsiLlro+7Hf6Q18EJrKSEsdoMzKePKXct3gvD8oLcOQdIzGupr5Fj+EDe8gO/lxc1BzfMpxvA==}
    engines: {node: '>=8'}

  buffer-alloc-unsafe@1.1.0:
    resolution: {integrity: sha512-TEM2iMIEQdJ2yjPJoSIsldnleVaAk1oW3DBVUykyOLsEsFmEc9kn+SFFPz+gl54KQNxlDnAwCXosOS9Okx2xAg==}

  buffer-alloc@1.2.0:
    resolution: {integrity: sha512-CFsHQgjtW1UChdXgbyJGtnm+O/uLQeZdtbDo8mfUgYXCHSM1wgrVxXm6bSyrUuErEb+4sYVGCzASBRot7zyrow==}

  buffer-crc32@0.2.13:
    resolution: {integrity: sha512-VO9Ht/+p3SN7SKWqcrgEzjGbRSJYTx+Q1pTQC0wrWqHx0vpJraQ6GtHx8tvcg1rlK1byhU5gccxgOgj7B0TDkQ==}

  buffer-equal-constant-time@1.0.1:
    resolution: {integrity: sha512-zRpUiDwd/xk6ADqPMATG8vc9VPrkck7T07OIx0gnjmJAnHnTVXNQG3vfvWNuiZIkwu9KrKdA1iJKfsfTVxE6NA==}

  buffer-fill@1.0.0:
    resolution: {integrity: sha512-T7zexNBwiiaCOGDg9xNX9PBmjrubblRkENuptryuI64URkXDFum9il/JGL8Lm8wYfAXpredVXXZz7eMHilimiQ==}

  buffer@5.7.1:
    resolution: {integrity: sha512-EHcyIPBQ4BSGlvjB16k5KgAJ27CIsHY/2JBmCRReo48y9rQ3MaUzWX3KVlBa4U7MyX02HdVj0K7C3WaB3ju7FQ==}

  bundle-name@4.1.0:
    resolution: {integrity: sha512-tjwM5exMg6BGRI+kNmTntNsvdZS1X8BFYS6tnJ2hdH0kVxM6/eVZ2xy+FqStSWvYmtfFMDLIxurorHwDKfDz5Q==}
    engines: {node: '>=18'}

  call-bind-apply-helpers@1.0.2:
    resolution: {integrity: sha512-Sp1ablJ0ivDkSzjcaJdxEunN5/XvksFJ2sMBFfq6x0ryhQV/2b/KwFe21cMpmHtPOSij8K99/wSfoEuTObmuMQ==}
    engines: {node: '>= 0.4'}

  call-bind@1.0.8:
    resolution: {integrity: sha512-oKlSFMcMwpUg2ednkhQ454wfWiU/ul3CkJe/PEHcTKuiX6RpbehUiFMXu13HalGZxfUwCQzZG747YXBn1im9ww==}
    engines: {node: '>= 0.4'}

  call-bound@1.0.4:
    resolution: {integrity: sha512-+ys997U96po4Kx/ABpBCqhA9EuxJaQWDQg7295H4hBphv3IZg0boBKuwYpt4YXp6MZ5AmZQnU/tyMTlRpaSejg==}
    engines: {node: '>= 0.4'}

  callsite@1.0.0:
    resolution: {integrity: sha512-0vdNRFXn5q+dtOqjfFtmtlI9N2eVZ7LMyEV2iKC5mEEFvSg/69Ml6b/WU2qF8W1nLRa0wiSrDT3Y5jOHZCwKPQ==}

  callsites@3.1.0:
    resolution: {integrity: sha512-P8BjAsXvZS+VIDUI11hHCQEv74YT67YUi5JJFNWIqL235sBmjX4+qx9Muvls5ivyNENctx46xQLQ3aTuE7ssaQ==}
    engines: {node: '>=6'}

  camelcase@6.3.0:
    resolution: {integrity: sha512-Gmy6FhYlCY7uOElZUSbxo2UCDH8owEk996gkbrpsgGtrJLM3J7jGxl9Ic7Qwwj4ivOE5AWZWRMecDdF7hqGjFA==}
    engines: {node: '>=10'}

  chalk@4.1.2:
    resolution: {integrity: sha512-oKnbhFyRIXpUuez8iBMmyEa4nbj4IOQyuhc/wy9kY7/WVPcwIO9VA668Pu8RkO7+0G76SLROeyw9CpQ061i4mA==}
    engines: {node: '>=10'}

  chalk@5.6.2:
    resolution: {integrity: sha512-7NzBL0rN6fMUW+f7A6Io4h40qQlG+xGmtMxfbnH/K7TAtt8JQWVQK+6g0UXKMeVJoyV5EkkNsErQ8pVD3bLHbA==}
    engines: {node: ^12.17.0 || ^14.13 || >=16.0.0}

  cheerio-select@2.1.0:
    resolution: {integrity: sha512-9v9kG0LvzrlcungtnJtpGNxY+fzECQKhK4EGJX2vByejiMX84MFNQw4UxPJl3bFbTMw+Dfs37XaIkCwTZfLh4g==}

  cheerio@1.1.0:
    resolution: {integrity: sha512-+0hMx9eYhJvWbgpKV9hN7jg0JcwydpopZE4hgi+KvQtByZXPp04NiCWU0LzcAbP63abZckIHkTQaXVF52mX3xQ==}
    engines: {node: '>=18.17'}

  chownr@1.1.4:
    resolution: {integrity: sha512-jJ0bqzaylmJtVnNgzTeSOs8DPavpbYgEr/b0YL8/2GO3xJEhInFmhKMUnEJQjZumK7KXGFhUy89PrsJWlakBVg==}

  cliui@7.0.4:
    resolution: {integrity: sha512-OcRE68cOsVMXp1Yvonl/fzkQOyjLSu/8bhPDfQt0e0/Eb283TKP20Fs2MqoPsr9SwA595rRCA+QMzYc9nBP+JQ==}

  cockatiel@3.2.1:
    resolution: {integrity: sha512-gfrHV6ZPkquExvMh9IOkKsBzNDk6sDuZ6DdBGUBkvFnTCqCxzpuq48RySgP0AnaqQkw2zynOFj9yly6T1Q2G5Q==}
    engines: {node: '>=16'}

  color-convert@2.0.1:
    resolution: {integrity: sha512-RRECPsj7iu/xb5oKYcsFHSppFNnsj/52OVTRKb4zP5onXwVF3zVmmToNcOfGC+CRDpfK/U584fMg38ZHCaElKQ==}
    engines: {node: '>=7.0.0'}

  color-name@1.1.4:
    resolution: {integrity: sha512-dOy+3AuW3a2wNbZHIuMZpTcgjGuLU/uBL/ubcZF9OXbDo8ff4O8yVp5Bf0efS8uEoYo5q4Fx7dY9OgQGXgAsQA==}

  combined-stream@1.0.8:
    resolution: {integrity: sha512-FQN4MRfuJeHf7cBbBMJFXhKSDq+2kAArBlmRBvcvFE5BB1HZKXtSFASDhdlz9zOYwxh8lDdnvmMOe/+5cdoEdg==}
    engines: {node: '>= 0.8'}

  commander@12.1.0:
    resolution: {integrity: sha512-Vw8qHK3bZM9y/P10u3Vib8o/DdkvA2OtPtZvD871QKjy74Wj1WSKFILMPRPSdUSx5RFK1arlJzEtA4PkFgnbuA==}
    engines: {node: '>=18'}

  commander@2.20.3:
    resolution: {integrity: sha512-GpVkmM8vF2vQUkj2LvZmD35JxeJOLCwJ9cUkugyk2nuhbv3+mJvpLYYt+0+USMxE+oj+ey/lJEnhZw75x/OMcQ==}

  concat-map@0.0.1:
    resolution: {integrity: sha512-/Srv4dswyQNBfohGpz9o6Yb3Gz3SrUDqBH5rTuhGR7ahtlbYKnVxw2bCFMRljaA7EXHaXZ8wsHdodFvbkhKmqg==}

  core-util-is@1.0.3:
    resolution: {integrity: sha512-ZQBvi1DcpJ4GDqanjucZ2Hj3wEO5pZDS89BWbkcrvdxksJorwUDDZamX9ldFkp9aw2lmBDLgkObEA4DWNJ9FYQ==}

  cosmiconfig@7.1.0:
    resolution: {integrity: sha512-AdmX6xUzdNASswsFtmwSt7Vj8po9IuqXm0UXz7QKPuEUmPB4XyjGfaAr2PSuELMwkRMVH1EpIkX5bTZGRB3eCA==}
    engines: {node: '>=10'}

  create-require@1.1.1:
    resolution: {integrity: sha512-dcKFX3jn0MpIaXjisoRvexIJVEKzaq7z2rZKxf+MSr9TkdmHmsU4m2lcLojrj/FHl8mk5VxMmYA+ftRkP/3oKQ==}

  cross-spawn@7.0.6:
    resolution: {integrity: sha512-uV2QOWP2nWzsy2aMp8aRibhi9dlzF5Hgh5SHaB9OiTGEyDTiJJyx0uy51QXdyWbtAHNua4XJzUKca3OzKUd3vA==}
    engines: {node: '>= 8'}

  css-select@5.2.2:
    resolution: {integrity: sha512-TizTzUddG/xYLA3NXodFM0fSbNizXjOKhqiQQwvhlspadZokn1KDy0NZFS0wuEubIYAV5/c1/lAr0TaaFXEXzw==}

  css-what@6.2.2:
    resolution: {integrity: sha512-u/O3vwbptzhMs3L1fQE82ZSLHQQfto5gyZzwteVIEyeaY5Fc7R4dapF/BvRoSYFeqfBk4m0V1Vafq5Pjv25wvA==}
    engines: {node: '>= 6'}

  data-view-buffer@1.0.2:
    resolution: {integrity: sha512-EmKO5V3OLXh1rtK2wgXRansaK1/mtVdTUEiEI0W8RkvgT05kfxaH29PliLnpLP73yYO6142Q72QNa8Wx/A5CqQ==}
    engines: {node: '>= 0.4'}

  data-view-byte-length@1.0.2:
    resolution: {integrity: sha512-tuhGbE6CfTM9+5ANGf+oQb72Ky/0+s3xKUpHvShfiz2RxMFgFPjsXuRLBVMtvMs15awe45SRb83D6wH4ew6wlQ==}
    engines: {node: '>= 0.4'}

  data-view-byte-offset@1.0.1:
    resolution: {integrity: sha512-BS8PfmtDGnrgYdOonGZQdLZslWIeCGFP9tpan0hi1Co2Zr2NKADsvGYA8XxuG/4UWgJ6Cjtv+YJnB6MM69QGlQ==}
    engines: {node: '>= 0.4'}

  debug@4.4.1:
    resolution: {integrity: sha512-KcKCqiftBJcZr++7ykoDIEwSa3XWowTfNPo92BYxjXiyYEVrUQh2aLyhxBCwww+heortUFxEJYcRzosstTEBYQ==}
    engines: {node: '>=6.0'}
    peerDependencies:
      supports-color: '*'
    peerDependenciesMeta:
      supports-color:
        optional: true

  debug@4.4.3:
    resolution: {integrity: sha512-RGwwWnwQvkVfavKVt22FGLw+xYSdzARwm0ru6DhTVA3umU5hZc28V3kO4stgYryrTlLpuvgI9GiijltAjNbcqA==}
    engines: {node: '>=6.0'}
    peerDependencies:
      supports-color: '*'
    peerDependenciesMeta:
      supports-color:
        optional: true

  decompress-response@6.0.0:
    resolution: {integrity: sha512-aW35yZM6Bb/4oJlZncMH2LCoZtJXTRxES17vE3hoRiowU2kWHaJKFkSBDnDR+cm9J+9QhXmREyIfv0pji9ejCQ==}
    engines: {node: '>=10'}

  decompress-tar@4.1.1:
    resolution: {integrity: sha512-JdJMaCrGpB5fESVyxwpCx4Jdj2AagLmv3y58Qy4GE6HMVjWz1FeVQk1Ct4Kye7PftcdOo/7U7UKzYBJgqnGeUQ==}
    engines: {node: '>=4'}

  decompress-tarbz2@4.1.1:
    resolution: {integrity: sha512-s88xLzf1r81ICXLAVQVzaN6ZmX4A6U4z2nMbOwobxkLoIIfjVMBg7TeguTUXkKeXni795B6y5rnvDw7rxhAq9A==}
    engines: {node: '>=4'}

  decompress-targz@4.1.1:
    resolution: {integrity: sha512-4z81Znfr6chWnRDNfFNqLwPvm4db3WuZkqV+UgXQzSngG3CEKdBkw5jrv3axjjL96glyiiKjsxJG3X6WBZwX3w==}
    engines: {node: '>=4'}

  decompress-unzip@4.0.1:
    resolution: {integrity: sha512-1fqeluvxgnn86MOh66u8FjbtJpAFv5wgCT9Iw8rcBqQcCo5tO8eiJw7NNTrvt9n4CRBVq7CstiS922oPgyGLrw==}
    engines: {node: '>=4'}

  decompress@4.2.1:
    resolution: {integrity: sha512-e48kc2IjU+2Zw8cTb6VZcJQ3lgVbS4uuB1TfCHbiZIP/haNXm+SVyhu+87jts5/3ROpd82GSVCoNs/z8l4ZOaQ==}
    engines: {node: '>=4'}

  deep-equal@2.2.3:
    resolution: {integrity: sha512-ZIwpnevOurS8bpT4192sqAowWM76JDKSHYzMLty3BZGSswgq6pBaH3DhCSW5xVAZICZyKdOBPjwww5wfgT/6PA==}
    engines: {node: '>= 0.4'}

  deep-extend@0.6.0:
    resolution: {integrity: sha512-LOHxIOaPYdHlJRtCQfDIVZtfw/ufM8+rVj649RIHzcm/vGwQRXFt6OPqIFWsm2XEMrNIEtWR64sY1LEKD2vAOA==}
    engines: {node: '>=4.0.0'}

  deep-is@0.1.4:
    resolution: {integrity: sha512-oIPzksmTg4/MriiaYGO+okXDT7ztn/w3Eptv/+gSIdMdKsJo0u4CfYNFJPy+4SKMuCqGw2wxnA+URMg3t8a/bQ==}

  default-browser-id@5.0.0:
    resolution: {integrity: sha512-A6p/pu/6fyBcA1TRz/GqWYPViplrftcW2gZC9q79ngNCKAeR/X3gcEdXQHl4KNXV+3wgIJ1CPkJQ3IHM6lcsyA==}
    engines: {node: '>=18'}

  default-browser@5.2.1:
    resolution: {integrity: sha512-WY/3TUME0x3KPYdRRxEJJvXRHV4PyPoUsxtZa78lwItwRQRHhd2U9xOscaT/YTf8uCXIAjeJOFBVEh/7FtD8Xg==}
    engines: {node: '>=18'}

  define-data-property@1.1.4:
    resolution: {integrity: sha512-rBMvIzlpA8v6E+SJZoo++HAYqsLrkg7MSfIinMPFhmkorw7X+dOXVJQs+QT69zGkzMyfDnIMN2Wid1+NbL3T+A==}
    engines: {node: '>= 0.4'}

  define-lazy-prop@3.0.0:
    resolution: {integrity: sha512-N+MeXYoqr3pOgn8xfyRPREN7gHakLYjhsHhWGT3fWAiL4IkAt0iDw14QiiEm2bE30c5XX5q0FtAA3CK5f9/BUg==}
    engines: {node: '>=12'}

  define-properties@1.2.1:
    resolution: {integrity: sha512-8QmQKqEASLd5nx0U1B1okLElbUuuttJ/AnYmRXbbbGDWh6uS208EjD4Xqq/I9wK7u0v6O08XhTWnt5XtEbR6Dg==}
    engines: {node: '>= 0.4'}

  defined@1.0.1:
    resolution: {integrity: sha512-hsBd2qSVCRE+5PmNdHt1uzyrFu5d3RwmFDKzyNZMFq/EwDNJF7Ee5+D5oEKF0hU6LhtoUF1macFvOe4AskQC1Q==}

  delayed-stream@1.0.0:
    resolution: {integrity: sha512-ZySD7Nf91aLB0RxL4KGrKHBXl7Eds1DAmEdcoVawXnLD7SDhpNgtuII2aAkg7a7QS41jxPSZ17p4VdGnMHk3MQ==}
    engines: {node: '>=0.4.0'}

  depcheck@1.4.7:
    resolution: {integrity: sha512-1lklS/bV5chOxwNKA/2XUUk/hPORp8zihZsXflr8x0kLwmcZ9Y9BsS6Hs3ssvA+2wUVbG0U2Ciqvm1SokNjPkA==}
    engines: {node: '>=10'}
    hasBin: true

  deps-regex@0.2.0:
    resolution: {integrity: sha512-PwuBojGMQAYbWkMXOY9Pd/NWCDNHVH12pnS7WHqZkTSeMESe4hwnKKRp0yR87g37113x4JPbo/oIvXY+s/f56Q==}

  detect-file@1.0.0:
    resolution: {integrity: sha512-DtCOLG98P007x7wiiOmfI0fi3eIKyWiLTGJ2MDnVi/E04lWGbf+JzrRHMm0rgIIZJGtHpKpbVgLWHrv8xXpc3Q==}
    engines: {node: '>=0.10.0'}

  detect-libc@2.0.4:
    resolution: {integrity: sha512-3UDv+G9CsCKO1WKMGw9fwq/SWJYbI0c5Y7LU1AXYoDdbhE2AHQ6N6Nb34sG8Fj7T5APy8qXDCKuuIHd1BR0tVA==}
    engines: {node: '>=8'}

  diff@4.0.2:
    resolution: {integrity: sha512-58lmxKSA4BNyLz+HHMUzlOEpg09FV+ev6ZMe3vJihgdxzgcwZ8VoEEPmALCZG9LmqfVoNMMKpttIYTVG6uDY7A==}
    engines: {node: '>=0.3.1'}

  dom-serializer@2.0.0:
    resolution: {integrity: sha512-wIkAryiqt/nV5EQKqQpo3SToSOV9J0DnbJqwK7Wv/Trc92zIAYZ4FlMu+JPFW1DfGFt81ZTCGgDEabffXeLyJg==}

  domelementtype@2.3.0:
    resolution: {integrity: sha512-OLETBj6w0OsagBwdXnPdN0cnMfF9opN69co+7ZrbfPGrdpPVNBUj02spi6B1N7wChLQiPn4CSH/zJvXw56gmHw==}

  domhandler@5.0.3:
    resolution: {integrity: sha512-cgwlv/1iFQiFnU96XXgROh8xTeetsnJiDsTc7TYCLFd9+/WNkIqPTxiM/8pSd8VIrhXGTf1Ny1q1hquVqDJB5w==}
    engines: {node: '>= 4'}

  domutils@3.2.2:
    resolution: {integrity: sha512-6kZKyUajlDuqlHKVX1w7gyslj9MPIXzIFiz/rGu35uC1wMi+kMhQwGhl4lt9unC9Vb9INnY9Z3/ZA3+FhASLaw==}

  dotignore@0.1.2:
    resolution: {integrity: sha512-UGGGWfSauusaVJC+8fgV+NVvBXkCTmVv7sk6nojDZZvuOUNGUy0Zk4UpHQD6EDjS0jpBwcACvH4eofvyzBcRDw==}
    hasBin: true

  dunder-proto@1.0.1:
    resolution: {integrity: sha512-KIN/nDJBQRcXw0MLVhZE9iQHmG68qAVIBg9CqmUYjmQIhgij9U5MFvrqkUL5FbtyyzZuOeOt0zdeRe4UY7ct+A==}
    engines: {node: '>= 0.4'}

  eastasianwidth@0.2.0:
    resolution: {integrity: sha512-I88TYZWc9XiYHRQ4/3c5rjjfgkjhLyW2luGIheGERbNQ6OY7yTybanSpDXZa8y7VUP9YmDcYa+eyq4ca7iLqWA==}

  ecdsa-sig-formatter@1.0.11:
    resolution: {integrity: sha512-nagl3RYrbNv6kQkeJIpt6NJZy8twLB/2vtz6yN9Z4vRKHN4/QZJIEbqohALSgwKdnksuY3k5Addp5lg8sVoVcQ==}

  editions@6.22.0:
    resolution: {integrity: sha512-UgGlf8IW75je7HZjNDpJdCv4cGJWIi6yumFdZ0R7A8/CIhQiWUjyGLCxdHpd8bmyD1gnkfUNK0oeOXqUS2cpfQ==}
    engines: {ecmascript: '>= es5', node: '>=4'}

  emoji-regex@8.0.0:
    resolution: {integrity: sha512-MSjYzcWNOA0ewAHpz0MxpYFvwg6yjy1NG3xteoqz644VCo/RPgnr1/GGt+ic3iJTzQ8Eu3TdM14SawnVUmGE6A==}

  emoji-regex@9.2.2:
    resolution: {integrity: sha512-L18DaJsXSUk2+42pv8mLs5jJT2hqFkFE4j21wOmgbUqsZ2hL72NsUU785g9RXgo3s0ZNgVl42TiHp3ZtOv/Vyg==}

  encoding-sniffer@0.2.1:
    resolution: {integrity: sha512-5gvq20T6vfpekVtqrYQsSCFZ1wEg5+wW0/QaZMWkFr6BqD3NfKs0rLCx4rrVlSWJeZb5NBJgVLswK/w2MWU+Gw==}

  end-of-stream@1.4.5:
    resolution: {integrity: sha512-ooEGc6HP26xXq/N+GCGOT0JKCLDGrq2bQUZrQ7gyrJiZANJ/8YDTxTpQBXGMn+WbIQXNVpyWymm7KYVICQnyOg==}

  entities@4.5.0:
    resolution: {integrity: sha512-V0hjH4dGPh9Ao5p0MoRY6BVqtwCjhz6vI5LT8AJ55H+4g9/4vbHx1I54fS0XuclLhDHArPQCiMjDxjaL8fPxhw==}
    engines: {node: '>=0.12'}

  entities@6.0.1:
    resolution: {integrity: sha512-aN97NXWF6AWBTahfVOIrB/NShkzi5H7F9r1s9mD3cDj4Ko5f2qhhVoYMibXF7GlLveb/D2ioWay8lxI97Ven3g==}
    engines: {node: '>=0.12'}

  environment@1.1.0:
    resolution: {integrity: sha512-xUtoPkMggbz0MPyPiIWr1Kp4aeWJjDZ6SMvURhimjdZgsRuDplF5/s9hcgGhyXMhs+6vpnuoiZ2kFiu3FMnS8Q==}
    engines: {node: '>=18'}

  error-ex@1.3.2:
    resolution: {integrity: sha512-7dFHNmqeFSEt2ZBsCriorKnn3Z2pj+fd9kmI6QoWw4//DL+icEBfc0U7qJCisqrTsKTjw4fNFy2pW9OqStD84g==}

  es-abstract@1.24.1:
    resolution: {integrity: sha512-zHXBLhP+QehSSbsS9Pt23Gg964240DPd6QCf8WpkqEXxQ7fhdZzYsocOr5u7apWonsS5EjZDmTF+/slGMyasvw==}
    engines: {node: '>= 0.4'}

  es-define-property@1.0.1:
    resolution: {integrity: sha512-e3nRfgfUZ4rNGL232gUgX06QNyyez04KdjFrF+LTRoOXmrOgFKDg4BCdsjW8EnT69eqdYGmRpJwiPVYNrCaW3g==}
    engines: {node: '>= 0.4'}

  es-errors@1.3.0:
    resolution: {integrity: sha512-Zf5H2Kxt2xjTvbJvP2ZWLEICxA6j+hAmMzIlypy4xcBg1vKVnx89Wy0GbS+kf5cwCVFFzdCFh2XSCFNULS6csw==}
    engines: {node: '>= 0.4'}

  es-get-iterator@1.1.3:
    resolution: {integrity: sha512-sPZmqHBe6JIiTfN5q2pEi//TwxmAFHwj/XEuYjTuse78i8KxaqMTTzxPoFKuzRpDpTJ+0NAbpfenkmH2rePtuw==}

  es-object-atoms@1.1.1:
    resolution: {integrity: sha512-FGgH2h8zKNim9ljj7dankFPcICIK9Cp5bm+c2gQSYePhpaG5+esrLODihIorn+Pe6FGJzWhXQotPv73jTaldXA==}
    engines: {node: '>= 0.4'}

  es-set-tostringtag@2.1.0:
    resolution: {integrity: sha512-j6vWzfrGVfyXxge+O0x5sh6cvxAog0a/4Rdd2K36zCMV5eJ+/+tOAngRO8cODMNWbVRdVlmGZQL2YS3yR8bIUA==}
    engines: {node: '>= 0.4'}

  es-to-primitive@1.3.0:
    resolution: {integrity: sha512-w+5mJ3GuFL+NjVtJlvydShqE1eN3h3PbI7/5LAsYJP/2qtuMXjfL2LpHSRqo4b4eSF5K/DH1JXKUAHSB2UW50g==}
    engines: {node: '>= 0.4'}

  esbuild@0.25.11:
    resolution: {integrity: sha512-KohQwyzrKTQmhXDW1PjCv3Tyspn9n5GcY2RTDqeORIdIJY8yKIF7sTSopFmn/wpMPW4rdPXI0UE5LJLuq3bx0Q==}
    engines: {node: '>=18'}
    hasBin: true

  escalade@3.2.0:
    resolution: {integrity: sha512-WUj2qlxaQtO4g6Pq5c29GTcWGDyd8itL8zTlipgECz3JesAiiOKotd8JU6otB3PACgG6xkJUyVhboMS+bje/jA==}
    engines: {node: '>=6'}

  escape-string-regexp@4.0.0:
    resolution: {integrity: sha512-TtpcNJ3XAzx3Gq8sWRzJaVajRs0uVxA2YAkdb1jm2YkPz4G6egUFAyA3n5vtEIZefPk5Wa4UXbKuS5fKkJWdgA==}
    engines: {node: '>=10'}

  eslint-config-prettier@9.1.0:
    resolution: {integrity: sha512-NSWl5BFQWEPi1j4TjVNItzYV7dZXZ+wP6I6ZhrBGpChQhZRUaElihE9uRRkcbRnNb76UMKDF3r+WTmNcGPKsqw==}
    hasBin: true
    peerDependencies:
      eslint: '>=7.0.0'

  eslint-plugin-unused-imports@4.2.0:
    resolution: {integrity: sha512-hLbJ2/wnjKq4kGA9AUaExVFIbNzyxYdVo49QZmKCnhk5pc9wcYRbfgLHvWJ8tnsdcseGhoUAddm9gn/lt+d74w==}
    peerDependencies:
      '@typescript-eslint/eslint-plugin': ^8.0.0-0 || ^7.0.0 || ^6.0.0 || ^5.0.0
      eslint: ^9.0.0 || ^8.0.0
    peerDependenciesMeta:
      '@typescript-eslint/eslint-plugin':
        optional: true

  eslint-scope@8.4.0:
    resolution: {integrity: sha512-sNXOfKCn74rt8RICKMvJS7XKV/Xk9kA7DyJr8mJik3S7Cwgy3qlkkmyS2uQB3jiJg6VNdZd/pDBJu0nvG2NlTg==}
    engines: {node: ^18.18.0 || ^20.9.0 || >=21.1.0}

  eslint-visitor-keys@3.4.3:
    resolution: {integrity: sha512-wpc+LXeiyiisxPlEkUzU6svyS1frIO3Mgxj1fdy7Pm8Ygzguax2N3Fa/D/ag1WqbOprdI+uY6wMUl8/a2G+iag==}
    engines: {node: ^12.22.0 || ^14.17.0 || >=16.0.0}

  eslint-visitor-keys@4.2.1:
    resolution: {integrity: sha512-Uhdk5sfqcee/9H/rCOJikYz67o0a2Tw2hGRPOG2Y1R2dg7brRe1uG0yaNQDHu+TO/uQPF/5eCapvYSmHUjt7JQ==}
    engines: {node: ^18.18.0 || ^20.9.0 || >=21.1.0}

  eslint@9.37.0:
    resolution: {integrity: sha512-XyLmROnACWqSxiGYArdef1fItQd47weqB7iwtfr9JHwRrqIXZdcFMvvEcL9xHCmL0SNsOvF0c42lWyM1U5dgig==}
    engines: {node: ^18.18.0 || ^20.9.0 || >=21.1.0}
    hasBin: true
    peerDependencies:
      jiti: '*'
    peerDependenciesMeta:
      jiti:
        optional: true

  espree@10.4.0:
    resolution: {integrity: sha512-j6PAQ2uUr79PZhBjP5C5fhl8e39FmRnOjsD5lGnWrFU8i2G776tBK7+nP8KuQUTTyAZUwfQqXAgrVH5MbH9CYQ==}
    engines: {node: ^18.18.0 || ^20.9.0 || >=21.1.0}

  esprima@4.0.1:
    resolution: {integrity: sha512-eGuFFw7Upda+g4p+QHvnW0RyTX/SVeJBDM/gCtMARO0cLuT2HcEKnTPvhjV6aGeqrCB/sbNop0Kszm0jsaWU4A==}
    engines: {node: '>=4'}
    hasBin: true

  esquery@1.6.0:
    resolution: {integrity: sha512-ca9pw9fomFcKPvFLXhBKUK90ZvGibiGOvRJNbjljY7s7uq/5YO4BOzcYtJqExdx99rF6aAcnRxHmcUHcz6sQsg==}
    engines: {node: '>=0.10'}

  esrecurse@4.3.0:
    resolution: {integrity: sha512-KmfKL3b6G+RXvP8N1vr3Tq1kL/oCFgn2NYXEtqP8/L3pKapUA4G8cFVaoF3SU323CD4XypR/ffioHmkti6/Tag==}
    engines: {node: '>=4.0'}

  estraverse@5.3.0:
    resolution: {integrity: sha512-MMdARuVEQziNTeJD8DgMqmhwR11BRQ/cBP+pLtYdSTnf3MIO8fFeiINEbX36ZdNlfU/7A9f3gUw49B3oQsvwBA==}
    engines: {node: '>=4.0'}

  estree-walker@2.0.2:
    resolution: {integrity: sha512-Rfkk/Mp/DL7JVje3u18FxFujQlTNR2q6QfMSMB7AvCBx91NGj/ba3kCfza0f6dVDbw7YlRf/nDrn7pQrCCyQ/w==}

  esutils@2.0.3:
    resolution: {integrity: sha512-kVscqXk4OCp68SZ0dkgEKVi6/8ij300KBWTJq32P/dYeWTSwK41WyTxalN1eRmA5Z9UU/LX9D7FWSmV9SAYx6g==}
    engines: {node: '>=0.10.0'}

  expand-template@2.0.3:
    resolution: {integrity: sha512-XYfuKMvj4O35f/pOXLObndIRvyQ+/+6AhODh+OKWj9S9498pHHn/IMszH+gt0fBCRWMNfk1ZSp5x3AifmnI2vg==}
    engines: {node: '>=6'}

  expand-tilde@2.0.2:
    resolution: {integrity: sha512-A5EmesHW6rfnZ9ysHQjPdJRni0SRar0tjtG5MNtm9n5TUvsYU8oozprtRD4AqHxcZWWlVuAmQo2nWKfN9oyjTw==}
    engines: {node: '>=0.10.0'}

  fast-deep-equal@3.1.3:
    resolution: {integrity: sha512-f3qQ9oQy9j2AhBe/H9VC91wLmKBCCU/gDOnKNAYG5hswO7BLKj09Hc5HYNz9cGI++xlpDCIgDaitVs03ATR84Q==}

  fast-glob@3.3.3:
    resolution: {integrity: sha512-7MptL8U0cqcFdzIzwOTHoilX9x5BrNqye7Z/LuC7kCMRio1EMSyqRK3BEAUD7sXRq4iT4AzTVuZdhgQ2TCvYLg==}
    engines: {node: '>=8.6.0'}

  fast-json-stable-stringify@2.1.0:
    resolution: {integrity: sha512-lhd/wF+Lk98HZoTCtlVraHtfh5XYijIjalXck7saUtuanSDyLMxnHhSXEDJqHxD7msR8D0uCmqlkwjCV8xvwHw==}

  fast-levenshtein@2.0.6:
    resolution: {integrity: sha512-DCXu6Ifhqcks7TZKY3Hxp3y6qphY5SJZmrWMDrKcERSOXWQdMhU9Ig/PYrzyw/ul9jOIyh0N4M0tbC5hodg8dw==}

  fast-uri@3.1.0:
    resolution: {integrity: sha512-iPeeDKJSWf4IEOasVVrknXpaBV0IApz/gp7S2bb7Z4Lljbl2MGJRqInZiUrQwV16cpzw/D3S5j5Julj/gT52AA==}

  fastq@1.19.1:
    resolution: {integrity: sha512-GwLTyxkCXjXbxqIhTsMI2Nui8huMPtnxg7krajPJAjnEG/iiOS7i+zCtWGZR9G0NBKbXKh6X9m9UIsYX/N6vvQ==}

  fd-slicer@1.1.0:
    resolution: {integrity: sha512-cE1qsB/VwyQozZ+q1dGxR8LBYNZeofhEdUNGSMbQD3Gw2lAzX9Zb3uIU6Ebc/Fmyjo9AWWfnn0AUCHqtevs/8g==}

  file-entry-cache@8.0.0:
    resolution: {integrity: sha512-XXTUwCvisa5oacNGRP9SfNtYBNAMi+RPwBFmblZEF7N7swHYQS6/Zfk7SRwx4D5j3CH211YNRco1DEMNVfZCnQ==}
    engines: {node: '>=16.0.0'}

  file-type@3.9.0:
    resolution: {integrity: sha512-RLoqTXE8/vPmMuTI88DAzhMYC99I8BWv7zYP4A1puo5HIjEJ5EX48ighy4ZyKMG9EDXxBgW6e++cn7d1xuFghA==}
    engines: {node: '>=0.10.0'}

  file-type@5.2.0:
    resolution: {integrity: sha512-Iq1nJ6D2+yIO4c8HHg4fyVb8mAJieo1Oloy1mLLaB2PvezNedhBVm+QU7g0qM42aiMbRXTxKKwGD17rjKNJYVQ==}
    engines: {node: '>=4'}

  file-type@6.2.0:
    resolution: {integrity: sha512-YPcTBDV+2Tm0VqjybVd32MHdlEGAtuxS3VAYsumFokDSMG+ROT5wawGlnHDoz7bfMcMDt9hxuXvXwoKUx2fkOg==}
    engines: {node: '>=4'}

  fill-range@7.1.1:
    resolution: {integrity: sha512-YsGpe3WHLK8ZYi4tWDg2Jy3ebRz2rXowDxnld4bkQB00cc/1Zw9AWnC0i9ztDJitivtQvaI9KaLyKrc+hBW0yg==}
    engines: {node: '>=8'}

  find-up@5.0.0:
    resolution: {integrity: sha512-78/PXT1wlLLDgTzDs7sjq9hzz0vXD+zn+7wypEe4fXQxCmdmqfGsEPQxmiCSQI3ajFV91bVSsvNtrJRiW6nGng==}
    engines: {node: '>=10'}

  findup-sync@5.0.0:
    resolution: {integrity: sha512-MzwXju70AuyflbgeOhzvQWAvvQdo1XL0A9bVvlXsYcFEBM87WR4OakL4OfZq+QRmr+duJubio+UtNQCPsVESzQ==}
    engines: {node: '>= 10.13.0'}

  flat-cache@4.0.1:
    resolution: {integrity: sha512-f7ccFPK3SXFHpx15UIGyRJ/FJQctuKZ0zVuN3frBo4HnK3cay9VEW0R6yPYFHC0AgqhukPzKjq22t5DmAyqGyw==}
    engines: {node: '>=16'}

  flatted@3.3.3:
    resolution: {integrity: sha512-GX+ysw4PBCz0PzosHDepZGANEuFCMLrnRTiEy9McGjmkCQYwRq4A/X786G/fjM/+OjsWSU1ZrY5qyARZmO/uwg==}

  for-each@0.3.5:
    resolution: {integrity: sha512-dKx12eRCVIzqCxFGplyFKJMPvLEWgmNtUrpTiJIR5u97zEhRG8ySrtboPHZXx7daLxQVrl643cTzbab2tkQjxg==}
    engines: {node: '>= 0.4'}

  foreground-child@3.3.1:
    resolution: {integrity: sha512-gIXjKqtFuWEgzFRJA9WCQeSJLZDjgJUOMCMzxtvFq/37KojM1BFGufqsCy0r4qSQmYLsZYMeyRqzIWOMup03sw==}
    engines: {node: '>=14'}

  form-data@4.0.4:
    resolution: {integrity: sha512-KrGhL9Q4zjj0kiUt5OO4Mr/A/jlI2jDYs5eHBpYHPcBEVSiipAvn2Ko2HnPe20rmcuuvMHNdZFp+4IlGTMF0Ow==}
    engines: {node: '>= 6'}

  fs-constants@1.0.0:
    resolution: {integrity: sha512-y6OAwoSIf7FyjMIv94u+b5rdheZEjzR63GTyZJm5qh4Bi+2YgwLCcI/fPFZkL5PSixOt6ZNKm+w+Hfp/Bciwow==}

  fs-extra@11.3.2:
    resolution: {integrity: sha512-Xr9F6z6up6Ws+NjzMCZc6WXg2YFRlrLP9NQDO3VQrWrfiojdhS56TzueT88ze0uBdCTwEIhQ3ptnmKeWGFAe0A==}
    engines: {node: '>=14.14'}

  fs.realpath@1.0.0:
    resolution: {integrity: sha512-OO0pH2lK6a0hZnAdau5ItzHPI6pUlvI7jMVnxUQRtw4owF2wk8lOSabtGDCTP4Ggrg2MbGnWO9X8K1t4+fGMDw==}

  function-bind@1.1.2:
    resolution: {integrity: sha512-7XHNxH7qX9xG5mIwxkhumTox/MIRNcOgDrxWsMt2pAr23WHp6MrRlN7FBSFpCpr+oVO0F744iUgR82nJMfG2SA==}

  function.prototype.name@1.1.8:
    resolution: {integrity: sha512-e5iwyodOHhbMr/yNrc7fDYG4qlbIvI5gajyzPnb5TCwyhjApznQh1BMFou9b30SevY43gCJKXycoCBjMbsuW0Q==}
    engines: {node: '>= 0.4'}

  functions-have-names@1.2.3:
    resolution: {integrity: sha512-xckBUXyTIqT97tq2x2AMb+g163b5JFysYk0x4qxNFwbfQkmNZoiRHb6sPzI9/QV33WeuvVYBUIiD4NzNIyqaRQ==}

  generator-function@2.0.1:
    resolution: {integrity: sha512-SFdFmIJi+ybC0vjlHN0ZGVGHc3lgE0DxPAT0djjVg+kjOnSqclqmj0KQ7ykTOLP6YxoqOvuAODGdcHJn+43q3g==}
    engines: {node: '>= 0.4'}

  get-caller-file@2.0.5:
    resolution: {integrity: sha512-DyFP3BM/3YHTQOCUL/w0OZHR0lpKeGrxotcHWcqNEdnltqFwXVfhEBQ94eIo34AfQpo0rGki4cyIiftY06h2Fg==}
    engines: {node: 6.* || 8.* || >= 10.*}

  get-intrinsic@1.3.0:
    resolution: {integrity: sha512-9fSjSaos/fRIVIp+xSJlE6lfwhES7LNtKaCBIamHsjr2na1BiABJPo0mOjjz8GJDURarmCPGqaiVg5mfjb98CQ==}
    engines: {node: '>= 0.4'}

  get-package-type@0.1.0:
    resolution: {integrity: sha512-pjzuKtY64GYfWizNAJ0fr9VqttZkNiK2iS430LtIHzjBEr6bX8Am2zm4sW4Ro5wjWW5cAlRL1qAMTcXbjNAO2Q==}
    engines: {node: '>=8.0.0'}

  get-proto@1.0.1:
    resolution: {integrity: sha512-sTSfBjoXBp89JvIKIefqw7U2CCebsc74kiY6awiGogKtoSGbgjYE/G/+l9sF3MWFPNc9IcoOC4ODfKHfxFmp0g==}
    engines: {node: '>= 0.4'}

  get-stream@2.3.1:
    resolution: {integrity: sha512-AUGhbbemXxrZJRD5cDvKtQxLuYaIbNtDTK8YqupCI393Q2KSTreEsLUN3ZxAWFGiKTzL6nKuzfcIvieflUX9qA==}
    engines: {node: '>=0.10.0'}

  get-symbol-description@1.1.0:
    resolution: {integrity: sha512-w9UMqWwJxHNOvoNzSJ2oPF5wvYcvP7jUvYzhp67yEhTi17ZDBBC1z9pTdGuzjD+EFIqLSYRweZjqfiPzQ06Ebg==}
    engines: {node: '>= 0.4'}

  github-from-package@0.0.0:
    resolution: {integrity: sha512-SyHy3T1v2NUXn29OsWdxmK6RwHD+vkj3v8en8AOBZ1wBQ/hCAQ5bAQTD02kW4W9tUp/3Qh6J8r9EvntiyCmOOw==}

  glob-parent@5.1.2:
    resolution: {integrity: sha512-AOIgSQCepiJYwP3ARnGx+5VnTu2HBYdzbGP45eLw1vr3zB3vZLeyed1sC9hnbcOc9/SrMyM5RPQrkGz4aS9Zow==}
    engines: {node: '>= 6'}

  glob-parent@6.0.2:
    resolution: {integrity: sha512-XxwI8EOhVQgWp6iDL+3b0r86f4d6AX6zSU55HfB4ydCEuXLXc5FcYeOu+nnGftS4TEju/11rt4KJPTMgbfmv4A==}
    engines: {node: '>=10.13.0'}

  glob@11.0.3:
    resolution: {integrity: sha512-2Nim7dha1KVkaiF4q6Dj+ngPPMdfvLJEOpZk/jKiUAkqKebpGAWQXAq9z1xu9HKu5lWfqw/FASuccEjyznjPaA==}
    engines: {node: 20 || >=22}
    hasBin: true

  glob@13.0.0:
    resolution: {integrity: sha512-tvZgpqk6fz4BaNZ66ZsRaZnbHvP/jG3uKJvAZOwEVUL4RTA5nJeeLYfyN9/VA8NX/V3IBG+hkeuGpKjvELkVhA==}
    engines: {node: 20 || >=22}

<<<<<<< HEAD
  glob@7.2.3:
    resolution: {integrity: sha512-nFR0zLpU2YCaRxwoCJvL6UvCH2JFyFVIvwTLsIf21AuHlMskA1hhTdk+LlYJtOlYt9v6dvszD2BGRqBL+iQK9Q==}
    deprecated: Glob versions prior to v9 are no longer supported

=======
>>>>>>> bda50be7
  global-modules@1.0.0:
    resolution: {integrity: sha512-sKzpEkf11GpOFuw0Zzjzmt4B4UZwjOcG757PPvrfhxcLFbq0wpsgpOqxpxtxFiCG4DtG93M6XRVbF2oGdev7bg==}
    engines: {node: '>=0.10.0'}

  global-prefix@1.0.2:
    resolution: {integrity: sha512-5lsx1NUDHtSjfg0eHlmYvZKv8/nVqX4ckFbM+FrGcQ+04KWcWFo9P5MxPZYSzUvyzmdTbI7Eix8Q4IbELDqzKg==}
    engines: {node: '>=0.10.0'}

  globals@14.0.0:
    resolution: {integrity: sha512-oahGvuMGQlPw/ivIYBjVSrWAfWLBeku5tpPE2fOPLi+WHffIWbuh2tCjhyQhTBPMf5E9jDEH4FOmTYgYwbKwtQ==}
    engines: {node: '>=18'}

  globalthis@1.0.4:
    resolution: {integrity: sha512-DpLKbNU4WylpxJykQujfCcwYWiV/Jhm50Goo0wrVILAv5jOr9d+H+UR3PhSCD2rCCEIg0uc+G+muBTwD54JhDQ==}
    engines: {node: '>= 0.4'}

  globby@14.1.0:
    resolution: {integrity: sha512-0Ia46fDOaT7k4og1PDW4YbodWWr3scS2vAr2lTbsplOt2WkKp0vQbkI9wKis/T5LV/dqPjO3bpS/z6GTJB82LA==}
    engines: {node: '>=18'}

  gopd@1.2.0:
    resolution: {integrity: sha512-ZUKRh6/kUFoAiTAtTYPZJ3hw9wNxx+BIBOijnlG9PnrJsCcSjs1wyyD6vJpaYtgnzDrKYRSqf3OO6Rfa93xsRg==}
    engines: {node: '>= 0.4'}

  graceful-fs@4.2.11:
    resolution: {integrity: sha512-RbJ5/jmFcNNCcDV5o9eTnBLJ/HszWV0P73bc+Ff4nS/rJj+YaS6IGyiOL0VoBYX+l1Wrl3k63h/KrH+nhJ0XvQ==}

  graphemer@1.4.0:
    resolution: {integrity: sha512-EtKwoO6kxCL9WO5xipiHTZlSzBm7WLT627TqC/uVRd0HKmq8NXyebnNYxDoBi7wt8eTWrUrKXCOVaFq9x1kgag==}

  has-bigints@1.1.0:
    resolution: {integrity: sha512-R3pbpkcIqv2Pm3dUwgjclDRVmWpTJW2DcMzcIhEXEx1oh/CEMObMm3KLmRJOdvhM7o4uQBnwr8pzRK2sJWIqfg==}
    engines: {node: '>= 0.4'}

  has-dynamic-import@2.1.1:
    resolution: {integrity: sha512-DuTCn6K/RW8S27npDMumGKsjG6HE7MxzedZka5tJP+9dqfxks+UMqKBmeCijHtIhsBEZPlbMg0qMHi2nKYVtKQ==}
    engines: {node: '>= 0.4'}

  has-flag@4.0.0:
    resolution: {integrity: sha512-EykJT/Q1KjTWctppgIAgfSO0tKVuZUjhgMr17kqTumMl6Afv3EISleU7qZUzoXDFTAHTDC4NOoG/ZxU3EvlMPQ==}
    engines: {node: '>=8'}

  has-property-descriptors@1.0.2:
    resolution: {integrity: sha512-55JNKuIW+vq4Ke1BjOTjM2YctQIvCT7GFzHwmfZPGo5wnrgkid0YQtnAleFSqumZm4az3n2BS+erby5ipJdgrg==}

  has-proto@1.2.0:
    resolution: {integrity: sha512-KIL7eQPfHQRC8+XluaIw7BHUwwqL19bQn4hzNgdr+1wXoU0KKj6rufu47lhY7KbJR2C6T6+PfyN0Ea7wkSS+qQ==}
    engines: {node: '>= 0.4'}

  has-symbols@1.1.0:
    resolution: {integrity: sha512-1cDNdwJ2Jaohmb3sg4OmKaMBwuC48sYni5HUw2DvsC8LjGTLK9h+eb1X6RyuOHe4hT0ULCW68iomhjUoKUqlPQ==}
    engines: {node: '>= 0.4'}

  has-tostringtag@1.0.2:
    resolution: {integrity: sha512-NqADB8VjPFLM2V0VvHUewwwsw0ZWBaIdgo+ieHtK3hasLz4qeCRjYcqfB6AQrBggRKppKF8L52/VqdVsO47Dlw==}
    engines: {node: '>= 0.4'}

  hasown@2.0.2:
    resolution: {integrity: sha512-0hJU9SCPvmMzIBdZFqNPXWa6dqh7WdH0cII9y+CyS8rG3nL48Bclra9HmKhVVUHyPWNH5Y7xDwAB7bfgSjkUMQ==}
    engines: {node: '>= 0.4'}

  homedir-polyfill@1.0.3:
    resolution: {integrity: sha512-eSmmWE5bZTK2Nou4g0AI3zZ9rswp7GRKoKXS1BLUkvPviOqs4YTN1djQIqrXy9k5gEtdLPy86JjRwsNM9tnDcA==}
    engines: {node: '>=0.10.0'}

  hosted-git-info@4.1.0:
    resolution: {integrity: sha512-kyCuEOWjJqZuDbRHzL8V93NzQhwIB71oFWSyzVo+KPZI+pnQPPxucdkrOZvkLRnrf5URsQM+IJ09Dw29cRALIA==}
    engines: {node: '>=10'}

  hosted-git-info@7.0.2:
    resolution: {integrity: sha512-puUZAUKT5m8Zzvs72XWy3HtvVbTWljRE66cP60bxJzAqf2DgICo7lYTY2IHUmLnNpjYvw5bvmoHvPc0QO2a62w==}
    engines: {node: ^16.14.0 || >=18.0.0}

  htmlparser2@10.0.0:
    resolution: {integrity: sha512-TwAZM+zE5Tq3lrEHvOlvwgj1XLWQCtaaibSN11Q+gGBAS7Y1uZSWwXXRe4iF6OXnaq1riyQAPFOBtYc77Mxq0g==}

  http-proxy-agent@7.0.2:
    resolution: {integrity: sha512-T1gkAiYYDWYx3V5Bmyu7HcfcvL7mUrTWiM6yOfa3PIphViJ/gFPbvidQ+veqSOHci/PxBcDabeUNCzpOODJZig==}
    engines: {node: '>= 14'}

  https-proxy-agent@7.0.6:
    resolution: {integrity: sha512-vK9P5/iUfdl95AI+JVyUuIcVtd4ofvtrOr3HNtM2yxC9bnMbEdp3x01OhQNnjb8IJYi38VlTE3mBXwcfvywuSw==}
    engines: {node: '>= 14'}

  iconv-lite@0.6.3:
    resolution: {integrity: sha512-4fCk79wshMdzMp2rH06qWrJE4iolqLhCUH+OiuIgU++RB0+94NlDL81atO7GX55uUKueo0txHNtvEyI6D7WdMw==}
    engines: {node: '>=0.10.0'}

  ieee754@1.2.1:
    resolution: {integrity: sha512-dcyqhDvX1C46lXZcVqCpK+FtMRQVdIMN6/Df5js2zouUsqG7I6sFxitIC+7KYK29KdXOLHdu9zL4sFnoVQnqaA==}

  ignore@5.3.2:
    resolution: {integrity: sha512-hsBTNUqQTDwkWtcdYI2i06Y/nUBEsNEDJKjWdigLvegy8kDuJAS8uRlpkkcQpyEXL0Z/pjDy5HBmMjRCJ2gq+g==}
    engines: {node: '>= 4'}

  ignore@7.0.5:
    resolution: {integrity: sha512-Hs59xBNfUIunMFgWAbGX5cq6893IbWg4KnrjbYwX3tx0ztorVgTDA6B2sxf8ejHJ4wz8BqGUMYlnzNBer5NvGg==}
    engines: {node: '>= 4'}

  import-fresh@3.3.1:
    resolution: {integrity: sha512-TR3KfrTZTYLPB6jUjfx6MF9WcWrHL9su5TObK4ZkYgBdWKPOFoSoQIdEuTuR82pmtxH2spWG9h6etwfr1pLBqQ==}
    engines: {node: '>=6'}

  imurmurhash@0.1.4:
    resolution: {integrity: sha512-JmXMZ6wuvDmLiHEml9ykzqO6lwFbof0GG4IkcGaENdCRDDmMVnny7s5HsIgHCbaq0w2MyPhDqkhTUgS2LU2PHA==}
    engines: {node: '>=0.8.19'}

  index-to-position@1.2.0:
    resolution: {integrity: sha512-Yg7+ztRkqslMAS2iFaU+Oa4KTSidr63OsFGlOrJoW981kIYO3CGCS3wA95P1mUi/IVSJkn0D479KTJpVpvFNuw==}
    engines: {node: '>=18'}

  inflight@1.0.6:
    resolution: {integrity: sha512-k92I/b08q4wvFscXCLvqfsHCrjrF7yiXsQuIVvVE7N82W3+aqpzuUdBbfhWcy/FZR3/4IgflMgKLOsvPDrGCJA==}
    deprecated: This module is not supported, and leaks memory. Do not use it. Check out lru-cache if you want a good and tested way to coalesce async requests by a key value, which is much more comprehensive and powerful.

  inherits@2.0.4:
    resolution: {integrity: sha512-k/vGaX4/Yla3WzyMCvTQOXYeIHvqOKtnqBduzTHpzpQZzAskKMhZ2K+EnBiSM9zGSoIFeMpXKxa4dYeZIQqewQ==}

  ini@1.3.8:
    resolution: {integrity: sha512-JV/yugV2uzW5iMRSiZAyDtQd+nxtUnjeLt0acNdw98kKLrvuRVyB80tsREOE7yvGVgalhZ6RNXCmEHkUKBKxew==}

  internal-slot@1.1.0:
    resolution: {integrity: sha512-4gd7VpWNQNB4UKKCFFVcp1AVv+FMOgs9NKzjHKusc8jTMhd5eL1NqQqOpE0KzMds804/yHlglp3uxgluOqAPLw==}
    engines: {node: '>= 0.4'}

  is-arguments@1.2.0:
    resolution: {integrity: sha512-7bVbi0huj/wrIAOzb8U1aszg9kdi3KN/CyU19CTI7tAoZYEZoL9yCDXpbXN+uPsuWnP02cyug1gleqq+TU+YCA==}
    engines: {node: '>= 0.4'}

  is-array-buffer@3.0.5:
    resolution: {integrity: sha512-DDfANUiiG2wC1qawP66qlTugJeL5HyzMpfr8lLK+jMQirGzNod0B12cFB/9q838Ru27sBwfw78/rdoU7RERz6A==}
    engines: {node: '>= 0.4'}

  is-arrayish@0.2.1:
    resolution: {integrity: sha512-zz06S8t0ozoDXMG+ube26zeCTNXcKIPJZJi8hBrF4idCLms4CG9QtK7qBl1boi5ODzFpjswb5JPmHCbMpjaYzg==}

  is-async-function@2.1.1:
    resolution: {integrity: sha512-9dgM/cZBnNvjzaMYHVoxxfPj2QXt22Ev7SuuPrs+xav0ukGB0S6d4ydZdEiM48kLx5kDV+QBPrpVnFyefL8kkQ==}
    engines: {node: '>= 0.4'}

  is-bigint@1.1.0:
    resolution: {integrity: sha512-n4ZT37wG78iz03xPRKJrHTdZbe3IicyucEtdRsV5yglwc3GyUfbAfpSeD0FJ41NbUNSt5wbhqfp1fS+BgnvDFQ==}
    engines: {node: '>= 0.4'}

  is-boolean-object@1.2.2:
    resolution: {integrity: sha512-wa56o2/ElJMYqjCjGkXri7it5FbebW5usLw/nPmCMs5DeZ7eziSYZhSmPRn0txqeW4LnAmQQU7FgqLpsEFKM4A==}
    engines: {node: '>= 0.4'}

  is-callable@1.2.7:
    resolution: {integrity: sha512-1BC0BVFhS/p0qtw6enp8e+8OD0UrK0oFLztSjNzhcKA3WDuJxxAPXzPuPtKkjEY9UUoEWlX/8fgKeu2S8i9JTA==}
    engines: {node: '>= 0.4'}

  is-core-module@2.16.1:
    resolution: {integrity: sha512-UfoeMA6fIJ8wTYFEUjelnaGI67v6+N7qXJEvQuIGa99l4xsCruSYOVSQ0uPANn4dAzm8lkYPaKLrrijLq7x23w==}
    engines: {node: '>= 0.4'}

  is-data-view@1.0.2:
    resolution: {integrity: sha512-RKtWF8pGmS87i2D6gqQu/l7EYRlVdfzemCJN/P3UOs//x1QE7mfhvzHIApBTRf7axvT6DMGwSwBXYCT0nfB9xw==}
    engines: {node: '>= 0.4'}

  is-date-object@1.1.0:
    resolution: {integrity: sha512-PwwhEakHVKTdRNVOw+/Gyh0+MzlCl4R6qKvkhuvLtPMggI1WAHt9sOwZxQLSGpUaDnrdyDsomoRgNnCfKNSXXg==}
    engines: {node: '>= 0.4'}

  is-docker@3.0.0:
    resolution: {integrity: sha512-eljcgEDlEns/7AXFosB5K/2nCM4P7FQPkGc/DWLy5rmFEWvZayGrik1d9/QIY5nJ4f9YsVvBkA6kJpHn9rISdQ==}
    engines: {node: ^12.20.0 || ^14.13.1 || >=16.0.0}
    hasBin: true

  is-extglob@2.1.1:
    resolution: {integrity: sha512-SbKbANkN603Vi4jEZv49LeVJMn4yGwsbzZworEoyEiutsN3nJYdbO36zfhGJ6QEDpOZIFkDtnq5JRxmvl3jsoQ==}
    engines: {node: '>=0.10.0'}

  is-finalizationregistry@1.1.1:
    resolution: {integrity: sha512-1pC6N8qWJbWoPtEjgcL2xyhQOP491EQjeUo3qTKcmV8YSDDJrOepfG8pcC7h/QgnQHYSv0mJ3Z/ZWxmatVrysg==}
    engines: {node: '>= 0.4'}

  is-fullwidth-code-point@3.0.0:
    resolution: {integrity: sha512-zymm5+u+sCsSWyD9qNaejV3DFvhCKclKdizYaJUuHA83RLjb7nSuGnddCHGv0hk+KY7BMAlsWeK4Ueg6EV6XQg==}
    engines: {node: '>=8'}

  is-generator-function@1.1.2:
    resolution: {integrity: sha512-upqt1SkGkODW9tsGNG5mtXTXtECizwtS2kA161M+gJPc1xdb/Ax629af6YrTwcOeQHbewrPNlE5Dx7kzvXTizA==}
    engines: {node: '>= 0.4'}

  is-glob@4.0.3:
    resolution: {integrity: sha512-xelSayHH36ZgE7ZWhli7pW34hNbNl8Ojv5KVmkJD4hBdD3th8Tfk9vYasLM+mXWOZhFkgZfxhLSnrwRr4elSSg==}
    engines: {node: '>=0.10.0'}

  is-inside-container@1.0.0:
    resolution: {integrity: sha512-KIYLCCJghfHZxqjYBE7rEy0OBuTd5xCHS7tHVgvCLkx7StIoaxwNW3hCALgEUjFfeRk+MG/Qxmp/vtETEF3tRA==}
    engines: {node: '>=14.16'}
    hasBin: true

  is-map@2.0.3:
    resolution: {integrity: sha512-1Qed0/Hr2m+YqxnM09CjA2d/i6YZNfF6R2oRAOj36eUdS6qIV/huPJNSEpKbupewFs+ZsJlxsjjPbc0/afW6Lw==}
    engines: {node: '>= 0.4'}

  is-natural-number@4.0.1:
    resolution: {integrity: sha512-Y4LTamMe0DDQIIAlaer9eKebAlDSV6huy+TWhJVPlzZh2o4tRP5SQWFlLn5N0To4mDD22/qdOq+veo1cSISLgQ==}

  is-negative-zero@2.0.3:
    resolution: {integrity: sha512-5KoIu2Ngpyek75jXodFvnafB6DJgr3u8uuK0LEZJjrU19DrMD3EVERaR8sjz8CCGgpZvxPl9SuE1GMVPFHx1mw==}
    engines: {node: '>= 0.4'}

  is-number-object@1.1.1:
    resolution: {integrity: sha512-lZhclumE1G6VYD8VHe35wFaIif+CTy5SJIi5+3y4psDgWu4wPDoBhF8NxUOinEc7pHgiTsT6MaBb92rKhhD+Xw==}
    engines: {node: '>= 0.4'}

  is-number@7.0.0:
    resolution: {integrity: sha512-41Cifkg6e8TylSpdtTpeLVMqvSBEVzTttHvERD741+pnZ8ANv0004MRL43QKPDlK9cGvNp6NZWZUBlbGXYxxng==}
    engines: {node: '>=0.12.0'}

  is-regex@1.2.1:
    resolution: {integrity: sha512-MjYsKHO5O7mCsmRGxWcLWheFqN9DJ/2TmngvjKXihe6efViPqc274+Fx/4fYj/r03+ESvBdTXK0V6tA3rgez1g==}
    engines: {node: '>= 0.4'}

  is-set@2.0.3:
    resolution: {integrity: sha512-iPAjerrse27/ygGLxw+EBR9agv9Y6uLeYVJMu+QNCoouJ1/1ri0mGrcWpfCqFZuzzx3WjtwxG098X+n4OuRkPg==}
    engines: {node: '>= 0.4'}

  is-shared-array-buffer@1.0.4:
    resolution: {integrity: sha512-ISWac8drv4ZGfwKl5slpHG9OwPNty4jOWPRIhBpxOoD+hqITiwuipOQ2bNthAzwA3B4fIjO4Nln74N0S9byq8A==}
    engines: {node: '>= 0.4'}

  is-stream@1.1.0:
    resolution: {integrity: sha512-uQPm8kcs47jx38atAcWTVxyltQYoPT68y9aWYdV6yWXSyW8mzSat0TL6CiWdZeCdF3KrAvpVtnHbTv4RN+rqdQ==}
    engines: {node: '>=0.10.0'}

  is-string@1.1.1:
    resolution: {integrity: sha512-BtEeSsoaQjlSPBemMQIrY1MY0uM6vnS1g5fmufYOtnxLGUZM2178PKbhsk7Ffv58IX+ZtcvoGwccYsh0PglkAA==}
    engines: {node: '>= 0.4'}

  is-symbol@1.1.1:
    resolution: {integrity: sha512-9gGx6GTtCQM73BgmHQXfDmLtfjjTUDSyoxTCbp5WtoixAhfgsDirWIcVQ/IHpvI5Vgd5i/J5F7B9cN/WlVbC/w==}
    engines: {node: '>= 0.4'}

  is-typed-array@1.1.15:
    resolution: {integrity: sha512-p3EcsicXjit7SaskXHs1hA91QxgTw46Fv6EFKKGS5DRFLD8yKnohjF3hxoju94b/OcMZoQukzpPpBE9uLVKzgQ==}
    engines: {node: '>= 0.4'}

  is-weakmap@2.0.2:
    resolution: {integrity: sha512-K5pXYOm9wqY1RgjpL3YTkF39tni1XajUIkawTLUo9EZEVUFga5gSQJF8nNS7ZwJQ02y+1YCNYcMh+HIf1ZqE+w==}
    engines: {node: '>= 0.4'}

  is-weakref@1.1.1:
    resolution: {integrity: sha512-6i9mGWSlqzNMEqpCp93KwRS1uUOodk2OJ6b+sq7ZPDSy2WuI5NFIxp/254TytR8ftefexkWn5xNiHUNpPOfSew==}
    engines: {node: '>= 0.4'}

  is-weakset@2.0.4:
    resolution: {integrity: sha512-mfcwb6IzQyOKTs84CQMrOwW4gQcaTOAWJ0zzJCl2WSPDrWk/OzDaImWFH3djXhb24g4eudZfLRozAvPGw4d9hQ==}
    engines: {node: '>= 0.4'}

  is-windows@1.0.2:
    resolution: {integrity: sha512-eXK1UInq2bPmjyX6e3VHIzMLobc4J94i4AWn+Hpq3OU5KkrRC96OAcR3PRJ/pGu6m8TRnBHP9dkXQVsT/COVIA==}
    engines: {node: '>=0.10.0'}

  is-wsl@3.1.0:
    resolution: {integrity: sha512-UcVfVfaK4Sc4m7X3dUSoHoozQGBEFeDC+zVo06t98xe8CzHSZZBekNXH+tu0NalHolcJ/QAGqS46Hef7QXBIMw==}
    engines: {node: '>=16'}

  isarray@1.0.0:
    resolution: {integrity: sha512-VLghIWNM6ELQzo7zwmcg0NmTVyWKYjvIeM83yjp0wRDTmUnrM678fQbcKBo6n2CJEF0szoG//ytg+TKla89ALQ==}

  isarray@2.0.5:
    resolution: {integrity: sha512-xHjhDr3cNBK0BzdUJSPXZntQUx/mwMS5Rw4A7lPJ90XGAO6ISP/ePDNuo0vhqOZU+UD5JoodwCAAoZQd3FeAKw==}

  isexe@2.0.0:
    resolution: {integrity: sha512-RHxMLp9lnKHGHRng9QFhRCMbYAcVpn69smSGcq3f36xjgVVWThj4qqLbTLlq7Ssj8B+fIQ1EuCEGI2lKsyQeIw==}

  isexe@3.1.1:
    resolution: {integrity: sha512-LpB/54B+/2J5hqQ7imZHfdU31OlgQqx7ZicVlkm9kzg9/w8GKLEcFfJl/t7DCEDueOyBAD6zCCwTO6Fzs0NoEQ==}
    engines: {node: '>=16'}

  istextorbinary@9.5.0:
    resolution: {integrity: sha512-5mbUj3SiZXCuRf9fT3ibzbSSEWiy63gFfksmGfdOzujPjW3k+z8WvIBxcJHBoQNlaZaiyB25deviif2+osLmLw==}
    engines: {node: '>=4'}

  jackspeak@4.1.1:
    resolution: {integrity: sha512-zptv57P3GpL+O0I7VdMJNBZCu+BPHVQUk55Ft8/QCJjTVxrnJHuVuX/0Bl2A6/+2oyR/ZMEuFKwmzqqZ/U5nPQ==}
    engines: {node: 20 || >=22}

  jiti@2.6.1:
    resolution: {integrity: sha512-ekilCSN1jwRvIbgeg/57YFh8qQDNbwDb9xT/qu2DAHbFFZUicIl4ygVaAvzveMhMVr3LnpSKTNnwt8PoOfmKhQ==}
    hasBin: true

  js-tokens@4.0.0:
    resolution: {integrity: sha512-RdJUflcE3cUzKiMqQgsCu06FPu9UdIJO0beYbPhHN4k6apgJtifcoCtT9bcxOpYBtpD2kCM6Sbzg4CausW/PKQ==}

  js-yaml@3.14.1:
    resolution: {integrity: sha512-okMH7OXXJ7YrN9Ok3/SXrnu4iX9yOk+25nqX4imS2npuvTYDmo/QEZoqwZkYaIDk3jVvBOTOIEgEhaLOynBS9g==}
    hasBin: true

  js-yaml@4.1.0:
    resolution: {integrity: sha512-wpxZs9NoxZaJESJGIZTyDEaYpl0FKSA+FB9aJiyemKhMwkxQg63h4T1KJgUGHpTqPDNRcmmYLugrRjJlBtWvRA==}
    hasBin: true

  jsesc@3.1.0:
    resolution: {integrity: sha512-/sM3dO2FOzXjKQhJuo0Q173wf2KOo8t4I8vHy6lF9poUp7bKT0/NHE8fPX23PwfhnykfqnC2xRxOnVw5XuGIaA==}
    engines: {node: '>=6'}
    hasBin: true

  json-buffer@3.0.1:
    resolution: {integrity: sha512-4bV5BfR2mqfQTJm+V5tPPdf+ZpuhiIvTuAB5g8kcrXOZpTT/QwwVRWBywX1ozr6lEuPdbHxwaJlm9G6mI2sfSQ==}

  json-parse-even-better-errors@2.3.1:
    resolution: {integrity: sha512-xyFwyhro/JEof6Ghe2iz2NcXoj2sloNsWr/XsERDK/oiPCfaNhl5ONfp+jQdAZRQQ0IJWNzH9zIZF7li91kh2w==}

  json-schema-traverse@0.4.1:
    resolution: {integrity: sha512-xbbCH5dCYU5T8LcEhhuh7HJ88HXuW3qsI3Y0zOZFKfZEHcpWiHU/Jxzk629Brsab/mMiHQti9wMP+845RPe3Vg==}

  json-schema-traverse@1.0.0:
    resolution: {integrity: sha512-NM8/P9n3XjXhIZn1lLhkFaACTOURQXjWhV4BA/RnOv8xvgqtqpAX9IO4mRQxSx1Rlo4tqzeqb0sOlruaOy3dug==}

  json-stable-stringify-without-jsonify@1.0.1:
    resolution: {integrity: sha512-Bdboy+l7tA3OGW6FjyFHWkP5LuByj1Tk33Ljyq0axyzdk9//JSi2u3fP1QSmd1KNwq6VOKYGlAu87CisVir6Pw==}

  json5@2.2.3:
    resolution: {integrity: sha512-XmOWe7eyHYH14cLdVPoyg+GOH3rYX++KpzrylJwSW98t3Nk+U8XOl8FWKOgwtzdb8lXGf6zYwDUzeHMWfxasyg==}
    engines: {node: '>=6'}
    hasBin: true

  jsonc-parser@3.3.1:
    resolution: {integrity: sha512-HUgH65KyejrUFPvHFPbqOY0rsFip3Bo5wb4ngvdi1EpCYWUQDC5V+Y7mZws+DLkr4M//zQJoanu1SP+87Dv1oQ==}

  jsonfile@6.2.0:
    resolution: {integrity: sha512-FGuPw30AdOIUTRMC2OMRtQV+jkVj2cfPqSeWXv1NEAJ1qZ5zb1X6z1mFhbfOB/iy3ssJCD+3KuZ8r8C3uVFlAg==}

  jsonwebtoken@9.0.2:
    resolution: {integrity: sha512-PRp66vJ865SSqOlgqS8hujT5U4AOgMfhrwYIuIhfKaoSCZcirrmASQr8CX7cUg+RMih+hgznrjp99o+W4pJLHQ==}
    engines: {node: '>=12', npm: '>=6'}

  jwa@1.4.2:
    resolution: {integrity: sha512-eeH5JO+21J78qMvTIDdBXidBd6nG2kZjg5Ohz/1fpa28Z4CcsWUzJ1ZZyFq/3z3N17aZy+ZuBoHljASbL1WfOw==}

  jws@3.2.2:
    resolution: {integrity: sha512-YHlZCB6lMTllWDtSPHz/ZXTsi8S00usEV6v1tjq8tOUZzw7DpSDWVXjXDre6ed1w/pd495ODpHZYSdkRTsa0HA==}

  keytar@7.9.0:
    resolution: {integrity: sha512-VPD8mtVtm5JNtA2AErl6Chp06JBfy7diFQ7TQQhdpWOl6MrCRB+eRbvAZUsbGQS9kiMq0coJsy0W0vHpDCkWsQ==}

  keyv@4.5.4:
    resolution: {integrity: sha512-oxVHkHR/EJf2CNXnWxRLW6mg7JyCCUcG0DtEGmL2ctUo1PNTin1PUil+r/+4r5MpVgC/fn1kjsx7mjSujKqIpw==}

  leven@3.1.0:
    resolution: {integrity: sha512-qsda+H8jTaUaN/x5vzW2rzc+8Rw4TAQ/4KjB46IwK5VH+IlVeeeje/EoZRpiXvIqjFgK84QffqPztGI3VBLG1A==}
    engines: {node: '>=6'}

  levn@0.4.1:
    resolution: {integrity: sha512-+bT2uH4E5LGE7h/n3evcS/sQlJXCpIp6ym8OWJ5eV6+67Dsql/LaaT7qJBAt2rzfoa/5QBGBhxDix1dMt2kQKQ==}
    engines: {node: '>= 0.8.0'}

  lines-and-columns@1.2.4:
    resolution: {integrity: sha512-7ylylesZQ/PV29jhEDl3Ufjo6ZX7gCqJr5F7PKrqc93v7fzSymt1BpwEU8nAUXs8qzzvqhbjhK5QZg6Mt/HkBg==}

  linkify-it@5.0.0:
    resolution: {integrity: sha512-5aHCbzQRADcdP+ATqnDuhhJ/MRIqDkZX5pyjFHRRysS8vZ5AbqGEoFIb6pYHPZ+L/OC2Lc+xT8uHVVR5CAK/wQ==}

  locate-path@6.0.0:
    resolution: {integrity: sha512-iPZK6eYjbxRu3uB4/WZ3EsEIMJFMqAoopl3R+zuq0UjcAm/MO6KCweDgPfP3elTztoKP3KtnVHxTn2NHBSDVUw==}
    engines: {node: '>=10'}

  lodash.includes@4.3.0:
    resolution: {integrity: sha512-W3Bx6mdkRTGtlJISOvVD/lbqjTlPPUDTMnlXZFnVwi9NKJ6tiAk6LVdlhZMm17VZisqhKcgzpO5Wz91PCt5b0w==}

  lodash.isboolean@3.0.3:
    resolution: {integrity: sha512-Bz5mupy2SVbPHURB98VAcw+aHh4vRV5IPNhILUCsOzRmsTmSQ17jIuqopAentWoehktxGd9e/hbIXq980/1QJg==}

  lodash.isinteger@4.0.4:
    resolution: {integrity: sha512-DBwtEWN2caHQ9/imiNeEA5ys1JoRtRfY3d7V9wkqtbycnAmTvRRmbHKDV4a0EYc678/dia0jrte4tjYwVBaZUA==}

  lodash.isnumber@3.0.3:
    resolution: {integrity: sha512-QYqzpfwO3/CWf3XP+Z+tkQsfaLL/EnUlXWVkIk5FUPc4sBdTehEqZONuyRt2P67PXAk+NXmTBcc97zw9t1FQrw==}

  lodash.isplainobject@4.0.6:
    resolution: {integrity: sha512-oSXzaWypCMHkPC3NvBEaPHf0KsA5mvPrOPgQWDsbg8n7orZ290M0BmC/jgRZ4vcJ6DTAhjrsSYgdsW/F+MFOBA==}

  lodash.isstring@4.0.1:
    resolution: {integrity: sha512-0wJxfxH1wgO3GrbuP+dTTk7op+6L41QCXbGINEmD+ny/G/eCqGzxyCsh7159S+mgDDcoarnBw6PC1PS5+wUGgw==}

  lodash.merge@4.6.2:
    resolution: {integrity: sha512-0KpjqXRVvrYyCsX1swR/XTK0va6VQkQM6MNo7PqW77ByjAhoARA8EfrP1N4+KlKj8YS0ZUCtRT/YUuhyYDujIQ==}

  lodash.once@4.1.1:
    resolution: {integrity: sha512-Sb487aTOCr9drQVL8pIxOzVhafOjZN9UU54hiN8PU3uAiSV7lx1yYNpbNmex2PK6dSJoNTSJUUswT651yww3Mg==}

  lodash.truncate@4.4.2:
    resolution: {integrity: sha512-jttmRe7bRse52OsWIMDLaXxWqRAmtIUccAQ3garviCqJjafXOfNMO0yMfNpdD6zbGaTU0P5Nz7e7gAT6cKmJRw==}

  lodash@4.17.21:
    resolution: {integrity: sha512-v2kDEe57lecTulaDIuNTPy3Ry4gLGJ6Z1O3vE1krgXZNrsQ+LFTGHVxVjcXPs17LhbZVGedAJv8XZ1tvj5FvSg==}

  lru-cache@10.4.3:
    resolution: {integrity: sha512-JNAzZcXrCt42VGLuYz0zfAzDfAvJWW6AfYlDBQyDV5DClI2m5sAmK+OIO7s59XfsRsWHp02jAJrRadPRGTt6SQ==}

  lru-cache@11.2.2:
    resolution: {integrity: sha512-F9ODfyqML2coTIsQpSkRHnLSZMtkU8Q+mSfcaIyKwy58u+8k5nvAYeiNhsyMARvzNcXJ9QfWVrcPsC9e9rAxtg==}
    engines: {node: 20 || >=22}

  lru-cache@6.0.0:
    resolution: {integrity: sha512-Jo6dJ04CmSjuznwJSS3pUeWmd/H0ffTlkXXgwZi+eq1UCmqQwCh+eLsYOYCwY991i2Fah4h1BEMCx4qThGbsiA==}
    engines: {node: '>=10'}

  magic-string@0.30.17:
    resolution: {integrity: sha512-sNPKHvyjVf7gyjwS4xGTaW/mCnF8wnjtifKBEhxfZ7E/S8tQ0rssrwGNn6q8JH/ohItJfSQp9mBtQYuTlH5QnA==}

  make-dir@1.3.0:
    resolution: {integrity: sha512-2w31R7SJtieJJnQtGc7RVL2StM2vGYVfqUOvUDxH6bC6aJTxPxTF0GnIgCyu7tjockiUWAYQRbxa7vKn34s5sQ==}
    engines: {node: '>=4'}

  make-error@1.3.6:
    resolution: {integrity: sha512-s8UhlNe7vPKomQhC1qFelMokr/Sc3AgNbso3n74mVPA5LTZwkB9NlXf4XPamLxJE8h0gh73rM94xvwRT2CVInw==}

  markdown-it@14.1.0:
    resolution: {integrity: sha512-a54IwgWPaeBCAAsv13YgmALOF1elABB08FxO9i+r4VFk5Vl4pKokRPeX8u5TCgSsPi6ec1otfLjdOpVcgbpshg==}
    hasBin: true

  math-intrinsics@1.1.0:
    resolution: {integrity: sha512-/IXtbwEk5HTPyEwyKX6hGkYXxM9nbj64B+ilVJnC/R6B0pH5G4V3b0pVbL7DBj4tkhBAppbQUlf6F6Xl9LHu1g==}
    engines: {node: '>= 0.4'}

  mdurl@2.0.0:
    resolution: {integrity: sha512-Lf+9+2r+Tdp5wXDXC4PcIBjTDtq4UKjCPMQhKIuzpJNW0b96kVqSwW0bT7FhRSfmAiFYgP+SCRvdrDozfh0U5w==}

  merge2@1.4.1:
    resolution: {integrity: sha512-8q7VEgMJW4J8tcfVPy8g09NcQwZdbwFEqhe/WZkoIzjn/3TGDwtOCYtXGxA3O8tPzpczCCDgv+P2P5y00ZJOOg==}
    engines: {node: '>= 8'}

  micromatch@4.0.8:
    resolution: {integrity: sha512-PXwfBhYu0hBCPw8Dn0E+WDYb7af3dSLVWKi3HGv84IdF4TyFoC0ysxFd0Goxw7nSv4T/PzEJQxsYsEiFCKo2BA==}
    engines: {node: '>=8.6'}

  mime-db@1.52.0:
    resolution: {integrity: sha512-sPU4uV7dYlvtWJxwwxHD0PuihVNiE7TyAbQ5SWxDCB9mUYvOgroQOwYQQOKPJ8CIbE+1ETVlOoK1UC2nU3gYvg==}
    engines: {node: '>= 0.6'}

  mime-types@2.1.35:
    resolution: {integrity: sha512-ZDY+bPm5zTTF+YpCrAU9nK0UgICYPT0QtT1NZWFv4s++TNkcgVaT0g6+4R2uI4MjQjzysHB1zxuWL50hzaeXiw==}
    engines: {node: '>= 0.6'}

  mime@1.6.0:
    resolution: {integrity: sha512-x0Vn8spI+wuJ1O6S7gnbaQg8Pxh4NNHb7KSINmEWKiPE4RKOplvijn+NkmYmmRgP68mc70j2EbeTFRsrswaQeg==}
    engines: {node: '>=4'}
    hasBin: true

  mimic-response@3.1.0:
    resolution: {integrity: sha512-z0yWI+4FDrrweS8Zmt4Ej5HdJmky15+L2e6Wgn3+iK5fWzb6T3fhNFq2+MeTRb064c6Wr4N/wv0DzQTjNzHNGQ==}
    engines: {node: '>=10'}

  minimatch@10.0.3:
    resolution: {integrity: sha512-IPZ167aShDZZUMdRk66cyQAW3qr0WzbHkPdMYa8bzZhlHhO3jALbKdxcaak7W9FfT2rZNpQuUu4Od7ILEpXSaw==}
    engines: {node: 20 || >=22}

  minimatch@10.1.1:
    resolution: {integrity: sha512-enIvLvRAFZYXJzkCYG5RKmPfrFArdLv+R+lbQ53BmIMLIry74bjKzX6iHAm8WYamJkhSSEabrWN5D97XnKObjQ==}
    engines: {node: 20 || >=22}

  minimatch@3.1.2:
    resolution: {integrity: sha512-J7p63hRiAjw1NDEww1W7i37+ByIrOWO5XQQAzZ3VOcL0PNybwpfmV/N05zFAzwQ9USyEcX6t3UO+K5aqBQOIHw==}

  minimatch@5.1.6:
    resolution: {integrity: sha512-lKwV/1brpG6mBUFHtb7NUmtABCb2WZZmm2wNiOA5hAb8VdCS4B3dtMWyvcoViccwAW/COERjXLt0zP1zXUN26g==}
    engines: {node: '>=10'}

  minimatch@7.4.6:
    resolution: {integrity: sha512-sBz8G/YjVniEz6lKPNpKxXwazJe4c19fEfV2GDMX6AjFz+MX9uDWIZW8XreVhkFW3fkIdTv/gxWr/Kks5FFAVw==}
    engines: {node: '>=10'}

  minimatch@9.0.5:
    resolution: {integrity: sha512-G6T0ZX48xgozx7587koeX9Ys2NYy6Gmv//P89sEte9V9whIapMNF4idKxnW2QtCcLiTWlb/wfCabAtAFWhhBow==}
    engines: {node: '>=16 || 14 >=14.17'}

  minimist@1.2.8:
    resolution: {integrity: sha512-2yyAR8qBkN3YuheJanUpWC5U3bb5osDywNB8RzDVlDwDHbocAJveqqj1u8+SVD7jkWT4yvsHCpWqqWqAxb0zCA==}

  minipass@7.1.2:
    resolution: {integrity: sha512-qOOzS1cBTWYF4BH8fVePDBOO9iptMnGUEZwNc/cMWnTV2nVLZ7VoNWEPHkYczZA0pdoA7dl6e7FL659nX9S2aw==}
    engines: {node: '>=16 || 14 >=14.17'}

  mkdirp-classic@0.5.3:
    resolution: {integrity: sha512-gKLcREMhtuZRwRAfqP3RFW+TK4JqApVBtOIftVgjuABpAtpxhPGaDcfvbhNvD0B8iD1oUr/txX35NjcaY6Ns/A==}

  mock-property@1.1.0:
    resolution: {integrity: sha512-1/JjbLoGwv87xVsutkX0XJc0M0W4kb40cZl/K41xtTViBOD9JuFPKfyMNTrLJ/ivYAd0aPqu/vduamXO0emTFQ==}
    engines: {node: '>= 0.4'}

  ms@2.1.3:
    resolution: {integrity: sha512-6FlzubTLZG3J2a/NVCAleEhjzq5oxgHyaCU9yYXvcLsvoVaHJq/s5xXI6/XXP6tz7R9xAOtHnSO/tXtF3WRTlA==}

  multimatch@5.0.0:
    resolution: {integrity: sha512-ypMKuglUrZUD99Tk2bUQ+xNQj43lPEfAeX2o9cTteAmShXy2VHDJpuwu1o0xqoKCt9jLVAvwyFKdLTPXKAfJyA==}
    engines: {node: '>=10'}

  mute-stream@0.0.8:
    resolution: {integrity: sha512-nnbWWOkoWyUsTjKrhgD0dcz22mdkSnpYqbEjIm2nhwhuxlSkpywJmBo8h0ZqJdkp73mb90SssHkN4rsRaBAfAA==}

  nanoid@3.3.11:
    resolution: {integrity: sha512-N8SpfPUnUp1bK+PMYW8qSWdl9U+wwNWI4QKxOYDy9JAro3WMX7p2OeVRF9v+347pnakNevPmiHhNmZ2HbFA76w==}
    engines: {node: ^10 || ^12 || ^13.7 || ^14 || >=15.0.1}
    hasBin: true

  napi-build-utils@2.0.0:
    resolution: {integrity: sha512-GEbrYkbfF7MoNaoh2iGG84Mnf/WZfB0GdGEsM8wz7Expx/LlWf5U8t9nvJKXSp3qr5IsEbK04cBGhol/KwOsWA==}

  natural-compare@1.4.0:
    resolution: {integrity: sha512-OWND8ei3VtNC9h7V60qff3SVobHr996CTwgxubgyQYEpg290h9J0buyECNNJexkFm5sOajh5G116RYA1c8ZMSw==}

  node-abi@3.75.0:
    resolution: {integrity: sha512-OhYaY5sDsIka7H7AtijtI9jwGYLyl29eQn/W623DiN/MIv5sUqc4g7BIDThX+gb7di9f6xK02nkp8sdfFWZLTg==}
    engines: {node: '>=10'}

  node-addon-api@4.3.0:
    resolution: {integrity: sha512-73sE9+3UaLYYFmDsFZnqCInzPyh3MqIwZO9cw58yIqAZhONrrabrYyYe3TuIqtIiOuTXVhsGau8hcrhhwSsDIQ==}

  node-sarif-builder@3.2.0:
    resolution: {integrity: sha512-kVIOdynrF2CRodHZeP/97Rh1syTUHBNiw17hUCIVhlhEsWlfJm19MuO56s4MdKbr22xWx6mzMnNAgXzVlIYM9Q==}
    engines: {node: '>=18'}

  normalize-package-data@6.0.2:
    resolution: {integrity: sha512-V6gygoYb/5EmNI+MEGrWkC+e6+Rr7mTmfHrxDbLzxQogBkgzo76rkok0Am6thgSF7Mv2nLOajAJj5vDJZEFn7g==}
    engines: {node: ^16.14.0 || >=18.0.0}

  nth-check@2.1.1:
    resolution: {integrity: sha512-lqjrjmaOoAnWfMmBPL+XNnynZh2+swxiX3WUE0s4yEHI6m+AwrK2UZOimIRl3X/4QctVqS8AiZjFqyOGrMXb/w==}

  object-assign@4.1.1:
    resolution: {integrity: sha512-rJgTQnkUnH1sFw8yT6VSU3zD3sWmu6sZhIseY8VX+GRu3P6F7Fu+JNDoXfklElbLJSnc3FUQHVe4cU5hj+BcUg==}
    engines: {node: '>=0.10.0'}

  object-inspect@1.13.4:
    resolution: {integrity: sha512-W67iLl4J2EXEGTbfeHCffrjDfitvLANg0UlX3wFUUSTx92KXRFegMHUVgSqE+wvhAbi4WqjGg9czysTV2Epbew==}
    engines: {node: '>= 0.4'}

  object-is@1.1.6:
    resolution: {integrity: sha512-F8cZ+KfGlSGi09lJT7/Nd6KJZ9ygtvYC0/UYYLI9nmQKLMnydpB9yvbv9K1uSkEu7FU9vYPmVwLg328tX+ot3Q==}
    engines: {node: '>= 0.4'}

  object-keys@1.1.1:
    resolution: {integrity: sha512-NuAESUOUMrlIXOfHKzD6bpPu3tYt3xvjNdRIQ+FeT0lNb4K8WR70CaDxhuNguS2XG+GjkyMwOzsN5ZktImfhLA==}
    engines: {node: '>= 0.4'}

  object.assign@4.1.7:
    resolution: {integrity: sha512-nK28WOo+QIjBkDduTINE4JkF/UJJKyf2EJxvJKfblDpyg0Q+pkOHNTL0Qwy6NP6FhE/EnzV73BxxqcJaXY9anw==}
    engines: {node: '>= 0.4'}

  once@1.4.0:
    resolution: {integrity: sha512-lNaJgI+2Q5URQBkccEKHTQOPaXdUxnZZElQTZY0MFUAuaEqe1E+Nyvgdz/aIyNi6Z9MzO5dv1H8n58/GELp3+w==}

  open@10.2.0:
    resolution: {integrity: sha512-YgBpdJHPyQ2UE5x+hlSXcnejzAvD0b22U2OuAP+8OnlJT+PjWPxtgmGqKKc+RgTM63U9gN0YzrYc71R2WT/hTA==}
    engines: {node: '>=18'}

  optionator@0.9.4:
    resolution: {integrity: sha512-6IpQ7mKUxRcZNLIObR0hz7lxsapSSIYNZJwXPGeF0mTVqGKFIXj1DQcMoT22S3ROcLyY/rz0PWaWZ9ayWmad9g==}
    engines: {node: '>= 0.8.0'}

  own-keys@1.0.1:
    resolution: {integrity: sha512-qFOyK5PjiWZd+QQIh+1jhdb9LpxTF0qs7Pm8o5QHYZ0M3vKqSqzsZaEB6oWlxZ+q2sJBMI/Ktgd2N5ZwQoRHfg==}
    engines: {node: '>= 0.4'}

  p-limit@3.1.0:
    resolution: {integrity: sha512-TYOanM3wGwNGsZN2cVTYPArw454xnXj5qmWF1bEoAc4+cU/ol7GVh7odevjp1FNHduHc3KZMcFduxU5Xc6uJRQ==}
    engines: {node: '>=10'}

  p-locate@5.0.0:
    resolution: {integrity: sha512-LaNjtRWUBY++zB5nE/NwcaoMylSPk+S+ZHNB1TzdbMJMny6dynpAGt7X/tl/QYq3TIeE6nxHppbo2LGymrG5Pw==}
    engines: {node: '>=10'}

  p-map@7.0.3:
    resolution: {integrity: sha512-VkndIv2fIB99swvQoA65bm+fsmt6UNdGeIB0oxBs+WhAhdh08QA04JXpI7rbB9r08/nkbysKoya9rtDERYOYMA==}
    engines: {node: '>=18'}

  package-json-from-dist@1.0.1:
    resolution: {integrity: sha512-UEZIS3/by4OC8vL3P2dTXRETpebLI2NiI5vIrjaD/5UtrkFX/tNbwjTSRAGC/+7CAo2pIcBaRgWmcBBHcsaCIw==}

  parent-module@1.0.1:
    resolution: {integrity: sha512-GQ2EWRpQV8/o+Aw8YqtfZZPfNRWZYkbidE9k5rpl/hC3vtHHBfGm2Ifi6qWV+coDGkrUKZAxE3Lot5kcsRlh+g==}
    engines: {node: '>=6'}

  parse-json@5.2.0:
    resolution: {integrity: sha512-ayCKvm/phCGxOkYRSCM82iDwct8/EonSEgCSxWxD7ve6jHggsFl4fZVQBPRNgQoKiuV/odhFrGzQXZwbifC8Rg==}
    engines: {node: '>=8'}

  parse-json@8.3.0:
    resolution: {integrity: sha512-ybiGyvspI+fAoRQbIPRddCcSTV9/LsJbf0e/S85VLowVGzRmokfneg2kwVW/KU5rOXrPSbF1qAKPMgNTqqROQQ==}
    engines: {node: '>=18'}

  parse-passwd@1.0.0:
    resolution: {integrity: sha512-1Y1A//QUXEZK7YKz+rD9WydcE1+EuPr6ZBgKecAB8tmoW6UFv0NREVJe1p+jRxtThkcbbKkfwIbWJe/IeE6m2Q==}
    engines: {node: '>=0.10.0'}

  parse-semver@1.1.1:
    resolution: {integrity: sha512-Eg1OuNntBMH0ojvEKSrvDSnwLmvVuUOSdylH/pSCPNMIspLlweJyIWXCE+k/5hm3cj/EBUYwmWkjhBALNP4LXQ==}

  parse5-htmlparser2-tree-adapter@7.1.0:
    resolution: {integrity: sha512-ruw5xyKs6lrpo9x9rCZqZZnIUntICjQAd0Wsmp396Ul9lN/h+ifgVV1x1gZHi8euej6wTfpqX8j+BFQxF0NS/g==}

  parse5-parser-stream@7.1.2:
    resolution: {integrity: sha512-JyeQc9iwFLn5TbvvqACIF/VXG6abODeB3Fwmv/TGdLk2LfbWkaySGY72at4+Ty7EkPZj854u4CrICqNk2qIbow==}

  parse5@7.3.0:
    resolution: {integrity: sha512-IInvU7fabl34qmi9gY8XOVxhYyMyuH2xUNpb2q8/Y+7552KlejkRvqvD19nMoUW/uQGGbqNpA6Tufu5FL5BZgw==}

  path-exists@4.0.0:
    resolution: {integrity: sha512-ak9Qy5Q7jYb2Wwcey5Fpvg2KoAc/ZIhLSLOSBmRmygPsGwkVVt0fZa0qrtMz+m6tJTAHfZQ8FnmB4MG4LWy7/w==}
    engines: {node: '>=8'}

  path-is-absolute@1.0.1:
    resolution: {integrity: sha512-AVbw3UJ2e9bq64vSaS9Am0fje1Pa8pbGqTTsmXfaIiMpnr5DlDhfJOuLj9Sf95ZPVDAUerDfEk88MPmPe7UCQg==}
    engines: {node: '>=0.10.0'}

  path-key@3.1.1:
    resolution: {integrity: sha512-ojmeN0qd+y0jszEtoY48r0Peq5dwMEkIlCOu6Q5f41lfkswXuKtYrhgoTpLnyIcHm24Uhqx+5Tqm2InSwLhE6Q==}
    engines: {node: '>=8'}

  path-parse@1.0.7:
    resolution: {integrity: sha512-LDJzPVEEEPR+y48z93A0Ed0yXb8pAByGWo/k5YYdYgpY2/2EsOsksJrq7lOHxryrVOn1ejG6oAp8ahvOIQD8sw==}

  path-scurry@2.0.0:
    resolution: {integrity: sha512-ypGJsmGtdXUOeM5u93TyeIEfEhM6s+ljAhrk5vAvSx8uyY/02OvrZnA0YNGUrPXfpJMgI1ODd3nwz8Npx4O4cg==}
    engines: {node: 20 || >=22}

  path-type@4.0.0:
    resolution: {integrity: sha512-gDKb8aZMDeD/tZWs9P6+q0J9Mwkdl6xMV8TjnGP3qJVJ06bdMgkbBlLU8IdfOsIsFz2BW1rNVT3XuNEl8zPAvw==}
    engines: {node: '>=8'}

  path-type@6.0.0:
    resolution: {integrity: sha512-Vj7sf++t5pBD637NSfkxpHSMfWaeig5+DKWLhcqIYx6mWQz5hdJTGDVMQiJcw1ZYkhs7AazKDGpRVji1LJCZUQ==}
    engines: {node: '>=18'}

  pend@1.2.0:
    resolution: {integrity: sha512-F3asv42UuXchdzt+xXqfW1OGlVBe+mxa2mqI0pg5yAHZPvFmY3Y6drSf/GQ1A86WgWEN9Kzh/WrgKa6iGcHXLg==}

  picocolors@1.1.1:
    resolution: {integrity: sha512-xceH2snhtb5M9liqDsmEw56le376mTZkEX/jEb/RxNFyegNul7eNslCXP9FDj/Lcu0X8KEyMceP2ntpaHrDEVA==}

  picomatch@2.3.1:
    resolution: {integrity: sha512-JU3teHTNjmE2VCGFzuY8EXzCDVwEqB2a8fsIvwaStHhAWJEeVd1o1QD80CU6+ZdEXXSLbSsuLwJjkCBWqRQUVA==}
    engines: {node: '>=8.6'}

  pify@2.3.0:
    resolution: {integrity: sha512-udgsAY+fTnvv7kI7aaxbqwWNb0AHiB0qBO89PZKPkoTmGOgdbrHDKD+0B2X4uTfJ/FT1R09r9gTsjUjNJotuog==}
    engines: {node: '>=0.10.0'}

  pify@3.0.0:
    resolution: {integrity: sha512-C3FsVNH1udSEX48gGX1xfvwTWfsYWj5U+8/uK15BGzIGrKoUpghX8hWZwa/OFnakBiiVNmBvemTJR5mcy7iPcg==}
    engines: {node: '>=4'}

  pinkie-promise@2.0.1:
    resolution: {integrity: sha512-0Gni6D4UcLTbv9c57DfxDGdr41XfgUjqWZu492f0cIGr16zDU06BWP/RAEvOuo7CQ0CNjHaLlM59YJJFm3NWlw==}
    engines: {node: '>=0.10.0'}

  pinkie@2.0.4:
    resolution: {integrity: sha512-MnUuEycAemtSaeFSjXKW/aroV7akBbY+Sv+RkyqFjgAe73F+MR0TBWKBRDkmfWq/HiFmdavfZ1G7h4SPZXaCSg==}
    engines: {node: '>=0.10.0'}

  please-upgrade-node@3.2.0:
    resolution: {integrity: sha512-gQR3WpIgNIKwBMVLkpMUeR3e1/E1y42bqDQZfql+kDeXd8COYfM8PQA4X6y7a8u9Ua9FHmsrrmirW2vHs45hWg==}

  pluralize@2.0.0:
    resolution: {integrity: sha512-TqNZzQCD4S42De9IfnnBvILN7HAW7riLqsCyp8lgjXeysyPlX5HhqKAcJHHHb9XskE4/a+7VGC9zzx8Ls0jOAw==}

  pluralize@8.0.0:
    resolution: {integrity: sha512-Nc3IT5yHzflTfbjgqWcCPpo7DaKy4FnpB0l/zCAW0Tc7jxAiuqSxHasntB3D7887LSrA93kDJ9IXovxJYxyLCA==}
    engines: {node: '>=4'}

  possible-typed-array-names@1.1.0:
    resolution: {integrity: sha512-/+5VFTchJDoVj3bhoqi6UeymcD00DAwb1nJwamzPvHEszJ4FpF6SNNbUbOS8yI56qHzdV8eK0qEfOSiodkTdxg==}
    engines: {node: '>= 0.4'}

  postcss@8.5.6:
    resolution: {integrity: sha512-3Ybi1tAuwAP9s0r1UQ2J4n5Y0G05bJkpUIO0/bI9MhwmD70S5aTWbXGBwxHrelT+XM1k6dM0pk+SwNkpTRN7Pg==}
    engines: {node: ^10 || ^12 || >=14}

  prebuild-install@7.1.3:
    resolution: {integrity: sha512-8Mf2cbV7x1cXPUILADGI3wuhfqWvtiLA1iclTDbFRZkgRQS0NqsPZphna9V+HyTEadheuPmjaJMsbzKQFOzLug==}
    engines: {node: '>=10'}
    hasBin: true

  prelude-ls@1.2.1:
    resolution: {integrity: sha512-vkcDPrRZo1QZLbn5RLGPpg/WmIQ65qoWWhcGKf/b5eplkkarX0m9z8ppCat4mlOqUsWpyNuYgO3VRyrYHSzX5g==}
    engines: {node: '>= 0.8.0'}

  prettier-plugin-organize-imports@4.1.0:
    resolution: {integrity: sha512-5aWRdCgv645xaa58X8lOxzZoiHAldAPChljr/MT0crXVOWTZ+Svl4hIWlz+niYSlO6ikE5UXkN1JrRvIP2ut0A==}
    peerDependencies:
      prettier: '>=2.0'
      typescript: '>=2.9'
      vue-tsc: ^2.1.0
    peerDependenciesMeta:
      vue-tsc:
        optional: true

  prettier@3.6.2:
    resolution: {integrity: sha512-I7AIg5boAr5R0FFtJ6rCfD+LFsWHp81dolrFD8S79U9tb8Az2nGrJncnMSnys+bpQJfRUzqs9hnA81OAA3hCuQ==}
    engines: {node: '>=14'}
    hasBin: true

  process-nextick-args@2.0.1:
    resolution: {integrity: sha512-3ouUOpQhtgrbOa17J7+uxOTpITYWaGP7/AhoR3+A+/1e9skrzelGi/dXzEYyvbxubEF6Wn2ypscTKiKJFFn1ag==}

  pump@3.0.3:
    resolution: {integrity: sha512-todwxLMY7/heScKmntwQG8CXVkWUOdYxIvY2s0VWAAMh/nd8SoYiRaKjlr7+iCs984f2P8zvrfWcDDYVb73NfA==}

  punycode.js@2.3.1:
    resolution: {integrity: sha512-uxFIHU0YlHYhDQtV4R9J6a52SLx28BCjT+4ieh7IGbgwVJWO+km431c4yRlREUAsAmt/uMjQUyQHNEPf0M39CA==}
    engines: {node: '>=6'}

  punycode@2.3.1:
    resolution: {integrity: sha512-vYt7UD1U9Wg6138shLtLOvdAu+8DsC/ilFtEVHcH+wydcSpNE20AfSOduf6MkRFahL5FY7X1oU7nKVZFtfq8Fg==}
    engines: {node: '>=6'}

  qs@6.14.0:
    resolution: {integrity: sha512-YWWTjgABSKcvs/nWBi9PycY/JiPJqOD4JA6o9Sej2AtvSGarXxKC3OQSk4pAarbdQlKAh5D4FCQkJNkW+GAn3w==}
    engines: {node: '>=0.6'}

  queue-microtask@1.2.3:
    resolution: {integrity: sha512-NuaNSa6flKT5JaSYQzJok04JzTL1CA6aGhv5rfLW3PgqA+M2ChpZQnAC8h8i4ZFkBS8X5RqkDBHA7r4hej3K9A==}

  rc-config-loader@4.1.3:
    resolution: {integrity: sha512-kD7FqML7l800i6pS6pvLyIE2ncbk9Du8Q0gp/4hMPhJU6ZxApkoLcGD8ZeqgiAlfwZ6BlETq6qqe+12DUL207w==}

  rc@1.2.8:
    resolution: {integrity: sha512-y3bGgqKj3QBdxLbLkomlohkvsA8gdAiUQlSBJnBhfn+BPxg4bc62d8TcBW15wavDfgexCgccckhcZvywyQYPOw==}
    hasBin: true

  read-pkg@9.0.1:
    resolution: {integrity: sha512-9viLL4/n1BJUCT1NXVTdS1jtm80yDEgR5T4yCelII49Mbj0v1rZdKqj7zCiYdbB0CuCgdrvHcNogAKTFPBocFA==}
    engines: {node: '>=18'}

  read@1.0.7:
    resolution: {integrity: sha512-rSOKNYUmaxy0om1BNjMN4ezNT6VKK+2xF4GBhc81mkH7L60i6dp8qPYrkndNLT3QPphoII3maL9PVC9XmhHwVQ==}
    engines: {node: '>=0.8'}

  readable-stream@2.3.8:
    resolution: {integrity: sha512-8p0AUk4XODgIewSi0l8Epjs+EVnWiK7NoDIEGU0HhE7+ZyY8D1IMY7odu5lRrFXGg71L15KG8QrPmum45RTtdA==}

  readable-stream@3.6.2:
    resolution: {integrity: sha512-9u/sniCrY3D5WdsERHzHE4G2YCXqoG5FTHUiCC4SIbr6XcLZBY05ya9EKjYek9O5xOAwjGq+1JdGBAS7Q9ScoA==}
    engines: {node: '>= 6'}

  readdirp@3.6.0:
    resolution: {integrity: sha512-hOS089on8RduqdbhvQ5Z37A0ESjsqz6qnRcffsMU3495FuTdqSm+7bhJ29JvIOsBDEEnan5DPu9t3To9VRlMzA==}
    engines: {node: '>=8.10.0'}

  reflect.getprototypeof@1.0.10:
    resolution: {integrity: sha512-00o4I+DVrefhv+nX0ulyi3biSHCPDe+yLv5o/p6d/UVlirijB8E16FtfwSAi4g3tcqrQ4lRAqQSoFEZJehYEcw==}
    engines: {node: '>= 0.4'}

  regexp.prototype.flags@1.5.4:
    resolution: {integrity: sha512-dYqgNSZbDwkaJ2ceRd9ojCGjBq+mOm9LmtXnAnEGyHhN/5R7iDW2TRw3h+o/jCFxus3P2LfWIIiwowAjANm7IA==}
    engines: {node: '>= 0.4'}

  require-directory@2.1.1:
    resolution: {integrity: sha512-fGxEI7+wsG9xrvdjsrlmL22OMTTiHRwAMroiEeMgq8gzoLC/PQr7RsRDSTLUg/bZAZtF+TVIkHc6/4RIKrui+Q==}
    engines: {node: '>=0.10.0'}

  require-from-string@2.0.2:
    resolution: {integrity: sha512-Xf0nWe6RseziFMu+Ap9biiUbmplq6S9/p+7w7YXP/JBHhrUDDUhwa+vANyubuqfZWTveU//DYVGsDG7RKL/vEw==}
    engines: {node: '>=0.10.0'}

  require-package-name@2.0.1:
    resolution: {integrity: sha512-uuoJ1hU/k6M0779t3VMVIYpb2VMJk05cehCaABFhXaibcbvfgR8wKiozLjVFSzJPmQMRqIcO0HMyTFqfV09V6Q==}

  resolve-dir@1.0.1:
    resolution: {integrity: sha512-R7uiTjECzvOsWSfdM0QKFNBVFcK27aHOUwdvK53BcW8zqnGdYp0Fbj82cy54+2A4P2tFM22J5kRfe1R+lM/1yg==}
    engines: {node: '>=0.10.0'}

  resolve-from@4.0.0:
    resolution: {integrity: sha512-pb/MYmXstAkysRFx8piNI1tGFNQIFA3vkE3Gq4EuA1dF6gHp/+vgZqsCGJapvy8N3Q+4o7FwvquPJcnZ7RYy4g==}
    engines: {node: '>=4'}

  resolve-from@5.0.0:
    resolution: {integrity: sha512-qYg9KP24dD5qka9J47d0aVky0N+b4fTU89LN9iDnjB5waksiC49rvMB0PrUJQGoTmH50XPiqOvAjDfaijGxYZw==}
    engines: {node: '>=8'}

  resolve@1.22.10:
    resolution: {integrity: sha512-NPRy+/ncIMeDlTAsuqwKIiferiawhefFJtkNSW0qZJEqMEb+qBt/77B/jGeeek+F0uOeN05CDa6HXbbIgtVX4w==}
    engines: {node: '>= 0.4'}
    hasBin: true

  resolve@2.0.0-next.5:
    resolution: {integrity: sha512-U7WjGVG9sH8tvjW5SmGbQuui75FiyjAX72HX15DwBBwF9dNiQZRQAg9nnPhYy+TUnE0+VcrttuvNI8oSxZcocA==}
    hasBin: true

  reusify@1.1.0:
    resolution: {integrity: sha512-g6QUff04oZpHs0eG5p83rFLhHeV00ug/Yf9nZM6fLeUrPguBTkTQOdpAWWspMh55TZfVQDPaN3NQJfbVRAxdIw==}
    engines: {iojs: '>=1.0.0', node: '>=0.10.0'}

  rimraf@6.1.2:
    resolution: {integrity: sha512-cFCkPslJv7BAXJsYlK1dZsbP8/ZNLkCAQ0bi1hf5EKX2QHegmDFEFA6QhuYJlk7UDdc+02JjO80YSOrWPpw06g==}
    engines: {node: 20 || >=22}
    hasBin: true

  run-applescript@7.1.0:
    resolution: {integrity: sha512-DPe5pVFaAsinSaV6QjQ6gdiedWDcRCbUuiQfQa2wmWV7+xC9bGulGI8+TdRmoFkAPaBXk8CrAbnlY2ISniJ47Q==}
    engines: {node: '>=18'}

  run-parallel@1.2.0:
    resolution: {integrity: sha512-5l4VyZR86LZ/lDxZTR6jqL8AFE2S0IFLMP26AbjsLVADxHdhB/c0GUsH+y39UfCi3dzz8OlQuPmnaJOMoDHQBA==}

  safe-array-concat@1.1.3:
    resolution: {integrity: sha512-AURm5f0jYEOydBj7VQlVvDrjeFgthDdEF5H1dP+6mNpoXOMo1quQqJ4wvJDyRZ9+pO3kGWoOdmV08cSv2aJV6Q==}
    engines: {node: '>=0.4'}

  safe-buffer@5.1.2:
    resolution: {integrity: sha512-Gd2UZBJDkXlY7GbJxfsE8/nvKkUEU1G38c1siN6QP6a9PT9MmHB8GnpscSmMJSoF8LOIrt8ud/wPtojys4G6+g==}

  safe-buffer@5.2.1:
    resolution: {integrity: sha512-rp3So07KcdmmKbGvgaNxQSJr7bGVSVk5S9Eq1F+ppbRo70+YeaDxkw5Dd8NPN+GD6bjnYm2VuPuCXmpuYvmCXQ==}

  safe-push-apply@1.0.0:
    resolution: {integrity: sha512-iKE9w/Z7xCzUMIZqdBsp6pEQvwuEebH4vdpjcDWnyzaI6yl6O9FHvVpmGelvEHNsoY6wGblkxR6Zty/h00WiSA==}
    engines: {node: '>= 0.4'}

  safe-regex-test@1.1.0:
    resolution: {integrity: sha512-x/+Cz4YrimQxQccJf5mKEbIa1NzeCRNI5Ecl/ekmlYaampdNLPalVyIcCZNNH3MvmqBugV5TMYZXv0ljslUlaw==}
    engines: {node: '>= 0.4'}

  safer-buffer@2.1.2:
    resolution: {integrity: sha512-YZo3K82SD7Riyi0E1EQPojLz7kpepnSQI9IyPbHHg1XXXevb5dJI7tpyN2ADxGcQbHG7vcyRHk0cbwqcQriUtg==}

  sax@1.4.1:
    resolution: {integrity: sha512-+aWOz7yVScEGoKNd4PA10LZ8sk0A/z5+nXQG5giUO5rprX9jgYsTdov9qCchZiPIZezbZH+jRut8nPodFAX4Jg==}

  secretlint@10.2.2:
    resolution: {integrity: sha512-xVpkeHV/aoWe4vP4TansF622nBEImzCY73y/0042DuJ29iKIaqgoJ8fGxre3rVSHHbxar4FdJobmTnLp9AU0eg==}
    engines: {node: '>=20.0.0'}
    hasBin: true

  seek-bzip@1.0.6:
    resolution: {integrity: sha512-e1QtP3YL5tWww8uKaOCQ18UxIT2laNBXHjV/S2WYCiK4udiv8lkG89KRIoCjUagnAmCBurjF4zEVX2ByBbnCjQ==}
    hasBin: true

  semver-compare@1.0.0:
    resolution: {integrity: sha512-YM3/ITh2MJ5MtzaM429anh+x2jiLVjqILF4m4oyQB18W7Ggea7BfqdH/wGMK7dDiMghv/6WG7znWMwUDzJiXow==}

  semver@5.7.2:
    resolution: {integrity: sha512-cBznnQ9KjJqU67B52RMC65CMarK2600WFnbkcaiwWq3xy/5haFJlshgnpjovMVJ+Hff49d8GEn0b87C5pDQ10g==}
    hasBin: true

  semver@7.7.3:
    resolution: {integrity: sha512-SdsKMrI9TdgjdweUSR9MweHA4EJ8YxHn8DFaDisvhVlUOe4BF1tLD7GAj0lIqWVl+dPb/rExr0Btby5loQm20Q==}
    engines: {node: '>=10'}
    hasBin: true

  set-function-length@1.2.2:
    resolution: {integrity: sha512-pgRc4hJ4/sNjWCSS9AmnS40x3bNMDTknHgL5UaMBTMyJnU90EgWh1Rz+MC9eFu4BuN/UwZjKQuY/1v3rM7HMfg==}
    engines: {node: '>= 0.4'}

  set-function-name@2.0.2:
    resolution: {integrity: sha512-7PGFlmtwsEADb0WYyvCMa1t+yke6daIG4Wirafur5kcf+MhUnPms1UeR0CKQdTZD81yESwMHbtn+TR+dMviakQ==}
    engines: {node: '>= 0.4'}

  set-proto@1.0.0:
    resolution: {integrity: sha512-RJRdvCo6IAnPdsvP/7m6bsQqNnn1FCBX5ZNtFL98MmFF/4xAIJTIg1YbHW5DC2W5SKZanrC6i4HsJqlajw/dZw==}
    engines: {node: '>= 0.4'}

  shebang-command@2.0.0:
    resolution: {integrity: sha512-kHxr2zZpYtdmrN1qDjrrX/Z1rR1kG8Dx+gkpK1G4eXmvXswmcE1hTWBWYUzlraYw1/yZp6YuDY77YtvbN0dmDA==}
    engines: {node: '>=8'}

  shebang-regex@3.0.0:
    resolution: {integrity: sha512-7++dFhtcx3353uBaq8DDR4NuxBetBzC7ZQOhmTQInHEd6bSrXdiEyzCvG07Z44UYdLShWUyXt5M/yhz8ekcb1A==}
    engines: {node: '>=8'}

  side-channel-list@1.0.0:
    resolution: {integrity: sha512-FCLHtRD/gnpCiCHEiJLOwdmFP+wzCmDEkc9y7NsYxeF4u7Btsn1ZuwgwJGxImImHicJArLP4R0yX4c2KCrMrTA==}
    engines: {node: '>= 0.4'}

  side-channel-map@1.0.1:
    resolution: {integrity: sha512-VCjCNfgMsby3tTdo02nbjtM/ewra6jPHmpThenkTYh8pG9ucZ/1P8So4u4FGBek/BjpOVsDCMoLA/iuBKIFXRA==}
    engines: {node: '>= 0.4'}

  side-channel-weakmap@1.0.2:
    resolution: {integrity: sha512-WPS/HvHQTYnHisLo9McqBHOJk2FkHO/tlpvldyrnem4aeQp4hai3gythswg6p01oSoTl58rcpiFAjF2br2Ak2A==}
    engines: {node: '>= 0.4'}

  side-channel@1.1.0:
    resolution: {integrity: sha512-ZX99e6tRweoUXqR+VBrslhda51Nh5MTQwou5tnUDgbtyM0dBgmhEDtWGP/xbKn6hqfPRHujUNwz5fy/wbbhnpw==}
    engines: {node: '>= 0.4'}

  signal-exit@4.1.0:
    resolution: {integrity: sha512-bzyZ1e88w9O1iNJbKnOlvYTrWPDl46O1bG0D3XInv+9tkPrxrN8jUUTiFlDkkmKWgn1M6CfIA13SuGqOa9Korw==}
    engines: {node: '>=14'}

  simple-concat@1.0.1:
    resolution: {integrity: sha512-cSFtAPtRhljv69IK0hTVZQ+OfE9nePi/rtJmw5UjHeVyVroEqJXP1sFztKUy1qU+xvz3u/sfYJLa947b7nAN2Q==}

  simple-get@4.0.1:
    resolution: {integrity: sha512-brv7p5WgH0jmQJr1ZDDfKDOSeWWg+OVypG99A/5vYGPqJ6pxiaHLy8nxtFjBA7oMa01ebA9gfh1uMCFqOuXxvA==}

  slash@5.1.0:
    resolution: {integrity: sha512-ZA6oR3T/pEyuqwMgAKT0/hAv8oAXckzbkmR0UkUosQ+Mc4RxGoJkRmwHgHufaenlyAgE1Mxgpdcrf75y6XcnDg==}
    engines: {node: '>=14.16'}

  slice-ansi@4.0.0:
    resolution: {integrity: sha512-qMCMfhY040cVHT43K9BFygqYbUPFZKHOg7K73mtTWJRb8pyP3fzf4Ixd5SzdEJQ6MRUg/WBnOLxghZtKKurENQ==}
    engines: {node: '>=10'}

  source-map-js@1.2.1:
    resolution: {integrity: sha512-UXWMKhLOwVKb728IUtQPXxfYU+usdybtUrK/8uGE8CQMvrhOpwvzDBwj0QhSL7MQc7vIsISBG8VQ8+IDQxpfQA==}
    engines: {node: '>=0.10.0'}

  spdx-correct@3.2.0:
    resolution: {integrity: sha512-kN9dJbvnySHULIluDHy32WHRUu3Og7B9sbY7tsFLctQkIqnMh3hErYgdMjTYuqmcXX+lK5T1lnUt3G7zNswmZA==}

  spdx-exceptions@2.5.0:
    resolution: {integrity: sha512-PiU42r+xO4UbUS1buo3LPJkjlO7430Xn5SVAhdpzzsPHsjbYVflnnFdATgabnLude+Cqu25p6N+g2lw/PFsa4w==}

  spdx-expression-parse@3.0.1:
    resolution: {integrity: sha512-cbqHunsQWnJNE6KhVSMsMeH5H/L9EpymbzqTQ3uLwNCLZ1Q481oWaofqH7nO6V07xlXwY6PhQdQ2IedWx/ZK4Q==}

  spdx-license-ids@3.0.22:
    resolution: {integrity: sha512-4PRT4nh1EImPbt2jASOKHX7PB7I+e4IWNLvkKFDxNhJlfjbYlleYQh285Z/3mPTHSAK/AvdMmw5BNNuYH8ShgQ==}

  sprintf-js@1.0.3:
    resolution: {integrity: sha512-D9cPgkvLlV3t3IzL0D0YLvGA9Ahk4PcvVwUbN0dSGr1aP0Nrt4AEnTUbuGvquEC0mA64Gqt1fzirlRs5ibXx8g==}

  stop-iteration-iterator@1.1.0:
    resolution: {integrity: sha512-eLoXW/DHyl62zxY4SCaIgnRhuMr6ri4juEYARS8E6sCEqzKpOiE521Ucofdx+KnDZl5xmvGYaaKCk5FEOxJCoQ==}
    engines: {node: '>= 0.4'}

  string-width@4.2.3:
    resolution: {integrity: sha512-wKyQRQpjJ0sIp62ErSZdGsjMJWsap5oRNihHhu6G7JVO/9jIB6UyevL+tXuOqrng8j/cxKTWyWUwvSTriiZz/g==}
    engines: {node: '>=8'}

  string-width@5.1.2:
    resolution: {integrity: sha512-HnLOCR3vjcY8beoNLtcjZ5/nxn2afmME6lhrDrebokqMap+XbeW8n9TXpPDOqdGK5qcI3oT0GKTW6wC7EMiVqA==}
    engines: {node: '>=12'}

  string.prototype.trim@1.2.10:
    resolution: {integrity: sha512-Rs66F0P/1kedk5lyYyH9uBzuiI/kNRmwJAR9quK6VOtIpZ2G+hMZd+HQbbv25MgCA6gEffoMZYxlTod4WcdrKA==}
    engines: {node: '>= 0.4'}

  string.prototype.trimend@1.0.9:
    resolution: {integrity: sha512-G7Ok5C6E/j4SGfyLCloXTrngQIQU3PWtXGst3yM7Bea9FRURf1S42ZHlZZtsNque2FN2PoUhfZXYLNWwEr4dLQ==}
    engines: {node: '>= 0.4'}

  string.prototype.trimstart@1.0.8:
    resolution: {integrity: sha512-UXSH262CSZY1tfu3G3Secr6uGLCFVPMhIqHjlgCUtCCcgihYc/xKs9djMTMUOb2j1mVSeU8EU6NWc/iQKU6Gfg==}
    engines: {node: '>= 0.4'}

  string_decoder@1.1.1:
    resolution: {integrity: sha512-n/ShnvDi6FHbbVfviro+WojiFzv+s8MPMHBczVePfUpDJLwoLT0ht1l4YwBCbi8pJAveEEdnkHyPyTP/mzRfwg==}

  string_decoder@1.3.0:
    resolution: {integrity: sha512-hkRX8U1WjJFd8LsDJ2yQ/wWWxaopEsABU1XfkM8A+j0+85JAGppt16cr1Whg6KIbb4okU6Mql6BOj+uup/wKeA==}

  strip-ansi@6.0.1:
    resolution: {integrity: sha512-Y38VPSHcqkFrCpFnQ9vuSXmquuv5oXOKpGeT6aGrr3o3Gc9AlVa6JBfUSOCnbxGGZF+/0ooI7KrPuUSztUdU5A==}
    engines: {node: '>=8'}

  strip-ansi@7.1.0:
    resolution: {integrity: sha512-iq6eVVI64nQQTRYq2KtEg2d2uU7LElhTJwsH4YzIHZshxlgZms/wIc4VoDQTlG/IvVIrBKG06CrZnp0qv7hkcQ==}
    engines: {node: '>=12'}

  strip-dirs@2.1.0:
    resolution: {integrity: sha512-JOCxOeKLm2CAS73y/U4ZeZPTkE+gNVCzKt7Eox84Iej1LT/2pTWYpZKJuxwQpvX1LiZb1xokNR7RLfuBAa7T3g==}

  strip-json-comments@2.0.1:
    resolution: {integrity: sha512-4gB8na07fecVVkOI6Rs4e7T6NOTki5EmL7TUduTs6bu3EdnSycntVJ4re8kgZA+wx9IueI2Y11bfbgwtzuE0KQ==}
    engines: {node: '>=0.10.0'}

  strip-json-comments@3.1.1:
    resolution: {integrity: sha512-6fPc+R4ihwqP6N/aIv2f1gMH8lOVtWQHoqC4yK6oSDVVocumAsfCqjkXnqiYMhmMwS/mEHLp7Vehlt3ql6lEig==}
    engines: {node: '>=8'}

  structured-source@4.0.0:
    resolution: {integrity: sha512-qGzRFNJDjFieQkl/sVOI2dUjHKRyL9dAJi2gCPGJLbJHBIkyOHxjuocpIEfbLioX+qSJpvbYdT49/YCdMznKxA==}

  supports-color@7.2.0:
    resolution: {integrity: sha512-qpCAvRl9stuOHveKsn7HncJRvv501qIacKzQlO/+Lwxc9+0q2wLyv4Dfvt80/DPn2pqOBsJdDiogXGR9+OvwRw==}
    engines: {node: '>=8'}

  supports-hyperlinks@3.2.0:
    resolution: {integrity: sha512-zFObLMyZeEwzAoKCyu1B91U79K2t7ApXuQfo8OuxwXLDgcKxuwM+YvcbIhm6QWqz7mHUH1TVytR1PwVVjEuMig==}
    engines: {node: '>=14.18'}

  supports-preserve-symlinks-flag@1.0.0:
    resolution: {integrity: sha512-ot0WnXS9fgdkgIcePe6RHNk1WA8+muPa6cSjeR3V8K27q9BB1rTE3R1p7Hv0z1ZyAc8s6Vvv8DIyWf681MAt0w==}
    engines: {node: '>= 0.4'}

  table@6.9.0:
    resolution: {integrity: sha512-9kY+CygyYM6j02t5YFHbNz2FN5QmYGv9zAjVp4lCDjlCw7amdckXlEt/bjMhUIfj4ThGRE4gCUH5+yGnNuPo5A==}
    engines: {node: '>=10.0.0'}

  tape@5.9.0:
    resolution: {integrity: sha512-czbGgxSVwRlbB3Ly/aqQrNwrDAzKHDW/kVXegp4hSFmR2c8qqm3hCgZbUy1+3QAQFGhPDG7J56UsV1uNilBFCA==}
    hasBin: true

  tar-fs@2.1.3:
    resolution: {integrity: sha512-090nwYJDmlhwFwEW3QQl+vaNnxsO2yVsd45eTKRBzSzu+hlb1w2K9inVq5b0ngXuLVqQ4ApvsUHHnu/zQNkWAg==}

  tar-stream@1.6.2:
    resolution: {integrity: sha512-rzS0heiNf8Xn7/mpdSVVSMAWAoy9bfb1WOTYC78Z0UQKeKa/CWS8FOq0lKGNa8DWKAn9gxjCvMLYc5PGXYlK2A==}
    engines: {node: '>= 0.8.0'}

  tar-stream@2.2.0:
    resolution: {integrity: sha512-ujeqbceABgwMZxEJnk2HDY2DlnUZ+9oEcb1KzTVfYHio0UE6dG71n60d8D2I4qNvleWrrXpmjpt7vZeF1LnMZQ==}
    engines: {node: '>=6'}

  terminal-link@4.0.0:
    resolution: {integrity: sha512-lk+vH+MccxNqgVqSnkMVKx4VLJfnLjDBGzH16JVZjKE2DoxP57s6/vt6JmXV5I3jBcfGrxNrYtC+mPtU7WJztA==}
    engines: {node: '>=18'}

  text-table@0.2.0:
    resolution: {integrity: sha512-N+8UisAXDGk8PFXP4HAzVR9nbfmVJ3zYLAWiTIoqC5v5isinhr+r5uaO8+7r3BMfuNIufIsA7RdpVgacC2cSpw==}

  textextensions@6.11.0:
    resolution: {integrity: sha512-tXJwSr9355kFJI3lbCkPpUH5cP8/M0GGy2xLO34aZCjMXBaK3SoPnZwr/oWmo1FdCnELcs4npdCIOFtq9W3ruQ==}
    engines: {node: '>=4'}

  through@2.3.8:
    resolution: {integrity: sha512-w89qg7PI8wAdvX60bMDP+bFoD5Dvhm9oLheFp5O4a2QF0cSBGsBX4qZmadPMvVqlLJBBci+WqGGOAPvcDeNSVg==}

  tmp-promise@3.0.3:
    resolution: {integrity: sha512-RwM7MoPojPxsOBYnyd2hy0bxtIlVrihNs9pj5SUvY8Zz1sQcQG2tG1hSr8PDxfgEB8RNKDhqbIlroIarSNDNsQ==}

  tmp@0.2.3:
    resolution: {integrity: sha512-nZD7m9iCPC5g0pYmcaxogYKggSfLsdxl8of3Q/oIbqCqLLIO9IAF0GWjX1z9NZRHPiXv8Wex4yDCaZsgEw0Y8w==}
    engines: {node: '>=14.14'}

  to-buffer@1.2.2:
    resolution: {integrity: sha512-db0E3UJjcFhpDhAF4tLo03oli3pwl3dbnzXOUIlRKrp+ldk/VUxzpWYZENsw2SZiuBjHAk7DfB0VU7NKdpb6sw==}
    engines: {node: '>= 0.4'}

  to-regex-range@5.0.1:
    resolution: {integrity: sha512-65P7iz6X5yEr1cwcgvQxbbIw7Uk3gOy5dIdtZ4rDveLqhrdJP+Li/Hx6tyK0NEb+2GCyneCMJiGqrADCSNk8sQ==}
    engines: {node: '>=8.0'}

  ts-api-utils@2.1.0:
    resolution: {integrity: sha512-CUgTZL1irw8u29bzrOD/nH85jqyc74D6SshFgujOIA7osm2Rz7dYH77agkx7H4FBNxDq7Cjf+IjaX/8zwFW+ZQ==}
    engines: {node: '>=18.12'}
    peerDependencies:
      typescript: '>=4.8.4'

  ts-node@10.9.2:
    resolution: {integrity: sha512-f0FFpIdcHgn8zcPSbf1dRevwt047YMnaiJM3u2w2RewrB+fob/zePZcrOyQoLMMO7aBIddLcQIEK5dYjkLnGrQ==}
    hasBin: true
    peerDependencies:
      '@swc/core': '>=1.2.50'
      '@swc/wasm': '>=1.2.50'
      '@types/node': '*'
      typescript: '>=2.7'
    peerDependenciesMeta:
      '@swc/core':
        optional: true
      '@swc/wasm':
        optional: true

  tslib@2.8.1:
    resolution: {integrity: sha512-oJFu94HQb+KVduSUQL7wnpmqnfmLsOA/nAh6b6EH0wCEoK0/mPeXU6c3wKDV83MkOuHPRHtSXKKU99IBazS/2w==}

  tunnel-agent@0.6.0:
    resolution: {integrity: sha512-McnNiV1l8RYeY8tBgEpuodCC1mLUdbSN+CYBL7kJsJNInOP8UjDDEwdk6Mw60vdLLrr5NHKZhMAOSrR2NZuQ+w==}

  tunnel@0.0.6:
    resolution: {integrity: sha512-1h/Lnq9yajKY2PEbBadPXj3VxsDDu844OnaAo52UVmIzIvwwtBPIuNvkjuzBlTWpfJyUbG3ez0KSBibQkj4ojg==}
    engines: {node: '>=0.6.11 <=0.7.0 || >=0.7.3'}

  type-check@0.4.0:
    resolution: {integrity: sha512-XleUoc9uwGXqjWwXaUTZAmzMcFZ5858QA2vvx1Ur5xIcixXIP+8LnFDgRplU30us6teqdlskFfu+ae4K79Ooew==}
    engines: {node: '>= 0.8.0'}

  type-fest@4.41.0:
    resolution: {integrity: sha512-TeTSQ6H5YHvpqVwBRcnLDCBnDOHWYu7IvGbHT6N8AOymcr9PJGjc1GTtiWZTYg0NCgYwvnYWEkVChQAr9bjfwA==}
    engines: {node: '>=16'}

  typed-array-buffer@1.0.3:
    resolution: {integrity: sha512-nAYYwfY3qnzX30IkA6AQZjVbtK6duGontcQm1WSG1MD94YLqK0515GNApXkoxKOWMusVssAHWLh9SeaoefYFGw==}
    engines: {node: '>= 0.4'}

  typed-array-byte-length@1.0.3:
    resolution: {integrity: sha512-BaXgOuIxz8n8pIq3e7Atg/7s+DpiYrxn4vdot3w9KbnBhcRQq6o3xemQdIfynqSeXeDrF32x+WvfzmOjPiY9lg==}
    engines: {node: '>= 0.4'}

  typed-array-byte-offset@1.0.4:
    resolution: {integrity: sha512-bTlAFB/FBYMcuX81gbL4OcpH5PmlFHqlCCpAl8AlEzMz5k53oNDvN8p1PNOWLEmI2x4orp3raOFB51tv9X+MFQ==}
    engines: {node: '>= 0.4'}

  typed-array-length@1.0.7:
    resolution: {integrity: sha512-3KS2b+kL7fsuk/eJZ7EQdnEmQoaho/r6KUef7hxvltNA5DR8NAUM+8wJMbJyZ4G9/7i3v5zPBIMN5aybAh2/Jg==}
    engines: {node: '>= 0.4'}

  typed-rest-client@1.8.11:
    resolution: {integrity: sha512-5UvfMpd1oelmUPRbbaVnq+rHP7ng2cE4qoQkQeAqxRL6PklkxsM0g32/HL0yfvruK6ojQ5x8EE+HF4YV6DtuCA==}

  typescript@5.8.3:
    resolution: {integrity: sha512-p1diW6TqL9L07nNxvRMM7hMMw4c5XOo/1ibL4aAIGmSAt9slTE1Xgw5KWuof2uTOvCg9BY7ZRi+GaF+7sfgPeQ==}
    engines: {node: '>=14.17'}
    hasBin: true

  uc.micro@2.1.0:
    resolution: {integrity: sha512-ARDJmphmdvUk6Glw7y9DQ2bFkKBHwQHLi2lsaH6PPmz/Ka9sFOBsBluozhDltWmnv9u/cF6Rt87znRTPV+yp/A==}

  unbox-primitive@1.1.0:
    resolution: {integrity: sha512-nWJ91DjeOkej/TA8pXQ3myruKpKEYgqvpw9lz4OPHj/NWFNluYrjbz9j01CJ8yKQd2g4jFoOkINCTW2I5LEEyw==}
    engines: {node: '>= 0.4'}

  unbzip2-stream@1.4.3:
    resolution: {integrity: sha512-mlExGW4w71ebDJviH16lQLtZS32VKqsSfk80GCfUlwT/4/hNRFsoscrF/c++9xinkMzECL1uL9DDwXqFWkruPg==}

  underscore@1.13.7:
    resolution: {integrity: sha512-GMXzWtsc57XAtguZgaQViUOzs0KTkk8ojr3/xAxXLITqf/3EMwxC0inyETfDFjH/Krbhuep0HNbbjI9i/q3F3g==}

  undici-types@5.26.5:
    resolution: {integrity: sha512-JlCMO+ehdEIKqlFxk6IfVoAUVmgz7cU7zD/h9XZ0qzeosSHmUJVOzSQvvYSYWXkFXC+IfLKSIffhv0sVZup6pA==}

  undici@7.11.0:
    resolution: {integrity: sha512-heTSIac3iLhsmZhUCjyS3JQEkZELateufzZuBaVM5RHXdSBMb1LPMQf5x+FH7qjsZYDP0ttAc3nnVpUB+wYbOg==}
    engines: {node: '>=20.18.1'}

  unicorn-magic@0.1.0:
    resolution: {integrity: sha512-lRfVq8fE8gz6QMBuDM6a+LO3IAzTi05H6gCVaUpir2E1Rwpo4ZUog45KpNXKC/Mn3Yb9UDuHumeFTo9iV/D9FQ==}
    engines: {node: '>=18'}

  unicorn-magic@0.3.0:
    resolution: {integrity: sha512-+QBBXBCvifc56fsbuxZQ6Sic3wqqc3WWaqxs58gvJrcOuN83HGTCwz3oS5phzU9LthRNE9VrJCFCLUgHeeFnfA==}
    engines: {node: '>=18'}

  universalify@2.0.1:
    resolution: {integrity: sha512-gptHNQghINnc/vTGIk0SOFGFNXw7JVrlRUtConJRlvaw6DuX0wO5Jeko9sWrMBhh+PsYAZ7oXAiOnf/UKogyiw==}
    engines: {node: '>= 10.0.0'}

  uri-js@4.4.1:
    resolution: {integrity: sha512-7rKUyy33Q1yc98pQ1DAmLtwX109F7TIfWlW1Ydo8Wl1ii1SeHieeh0HHfPeL2fMXK6z0s8ecKs9frCuLJvndBg==}

  url-join@4.0.1:
    resolution: {integrity: sha512-jk1+QP6ZJqyOiuEI9AEWQfju/nB2Pw466kbA0LEZljHwKeMgd9WrAEgEGxjPDD2+TNbbb37rTyhEfrCXfuKXnA==}

  util-deprecate@1.0.2:
    resolution: {integrity: sha512-EPD5q1uXyFxJpCrLnCc1nHnq3gOa6DZBocAIiI2TaSCA7VCJ1UJDMagCzIkXNsUYfD1daK//LTEQ8xiIbrHtcw==}

  uuid@8.3.2:
    resolution: {integrity: sha512-+NYs2QeMWy+GWFOEm9xnn6HCDp0l7QBD7ml8zLUmJ+93Q5NF0NocErnwkTkXVFNiX3/fpC6afS8Dhb/gz7R7eg==}
    hasBin: true

  v8-compile-cache-lib@3.0.1:
    resolution: {integrity: sha512-wa7YjyUGfNZngI/vtK0UHAN+lgDCxBPCylVXGp0zu59Fz5aiGtNXaq3DhIov063MorB+VfufLh3JlF2KdTK3xg==}

  validate-npm-package-license@3.0.4:
    resolution: {integrity: sha512-DpKm2Ui/xN7/HQKCtpZxoRWBhZ9Z0kqtygG8XCgNQ8ZlDnxuQmWhj566j8fN4Cu3/JmbhsDo7fcAJq4s9h27Ew==}

  version-range@4.15.0:
    resolution: {integrity: sha512-Ck0EJbAGxHwprkzFO966t4/5QkRuzh+/I1RxhLgUKKwEn+Cd8NwM60mE3AqBZg5gYODoXW0EFsQvbZjRlvdqbg==}
    engines: {node: '>=4'}

  vscode-jsonrpc@8.2.0:
    resolution: {integrity: sha512-C+r0eKJUIfiDIfwJhria30+TYWPtuHJXHtI7J0YlOmKAo7ogxP20T0zxB7HZQIFhIyvoBPwWskjxrvAtfjyZfA==}
    engines: {node: '>=14.0.0'}

  vscode-languageclient@9.0.1:
    resolution: {integrity: sha512-JZiimVdvimEuHh5olxhxkht09m3JzUGwggb5eRUkzzJhZ2KjCN0nh55VfiED9oez9DyF8/fz1g1iBV3h+0Z2EA==}
    engines: {vscode: ^1.82.0}

  vscode-languageserver-protocol@3.17.5:
    resolution: {integrity: sha512-mb1bvRJN8SVznADSGWM9u/b07H7Ecg0I3OgXDuLdn307rl/J3A9YD6/eYOssqhecL27hK1IPZAsaqh00i/Jljg==}

  vscode-languageserver-types@3.17.5:
    resolution: {integrity: sha512-Ld1VelNuX9pdF39h2Hgaeb5hEZM2Z3jUrrMgWQAu82jMtZp7p3vJT3BzToKtZI7NgQssZje5o0zryOrhQvzQAg==}

  whatwg-encoding@3.1.1:
    resolution: {integrity: sha512-6qN4hJdMwfYBtE3YBTTHhoeuUrDBPZmbQaxWAqSALV/MeEnR5z1xd8UKud2RAkFoPkmB+hli1TZSnyi84xz1vQ==}
    engines: {node: '>=18'}

  whatwg-mimetype@4.0.0:
    resolution: {integrity: sha512-QaKxh0eNIi2mE9p2vEdzfagOKHCcj1pJ56EEHGQOVxp8r9/iszLUUV7v89x9O1p/T+NlTM5W7jW6+cz4Fq1YVg==}
    engines: {node: '>=18'}

  which-boxed-primitive@1.1.1:
    resolution: {integrity: sha512-TbX3mj8n0odCBFVlY8AxkqcHASw3L60jIuF8jFP78az3C2YhmGvqbHBpAjTRH2/xqYunrJ9g1jSyjCjpoWzIAA==}
    engines: {node: '>= 0.4'}

  which-builtin-type@1.2.1:
    resolution: {integrity: sha512-6iBczoX+kDQ7a3+YJBnh3T+KZRxM/iYNPXicqk66/Qfm1b93iu+yOImkg0zHbj5LNOcNv1TEADiZ0xa34B4q6Q==}
    engines: {node: '>= 0.4'}

  which-collection@1.0.2:
    resolution: {integrity: sha512-K4jVyjnBdgvc86Y6BkaLZEN933SwYOuBFkdmBu9ZfkcAbdVbpITnDmjvZ/aQjRXQrv5EPkTnD1s39GiiqbngCw==}
    engines: {node: '>= 0.4'}

  which-typed-array@1.1.19:
    resolution: {integrity: sha512-rEvr90Bck4WZt9HHFC4DJMsjvu7x+r6bImz0/BrbWb7A2djJ8hnZMrWnHo9F8ssv0OMErasDhftrfROTyqSDrw==}
    engines: {node: '>= 0.4'}

  which@1.3.1:
    resolution: {integrity: sha512-HxJdYWq1MTIQbJ3nw0cqssHoTNU267KlrDuGZ1WYlxDStUtKUhOaJmh112/TZmHxxUfuJqPXSOm7tDyas0OSIQ==}
    hasBin: true

  which@2.0.2:
    resolution: {integrity: sha512-BLI3Tl1TW3Pvl70l3yq3Y64i+awpwXqsGBYWkkqMtnbXgrMD+yj7rhW0kuEDxzJaYXGjEW5ogapKNMEKNMjibA==}
    engines: {node: '>= 8'}
    hasBin: true

  which@4.0.0:
    resolution: {integrity: sha512-GlaYyEb07DPxYCKhKzplCWBJtvxZcZMrL+4UkrTSJHHPyZU4mYYTv3qaOe77H7EODLSSopAUFAc6W8U4yqvscg==}
    engines: {node: ^16.13.0 || >=18.0.0}
    hasBin: true

  word-wrap@1.2.5:
    resolution: {integrity: sha512-BN22B5eaMMI9UMtjrGd5g5eCYPpCPDUy0FJXbYsaT5zYxjFOckS53SQDE3pWkVoWpHXVb3BrYcEN4Twa55B5cA==}
    engines: {node: '>=0.10.0'}

  wrap-ansi@7.0.0:
    resolution: {integrity: sha512-YVGIj2kamLSTxw6NsZjoBxfSwsn0ycdesmc4p+Q21c5zPuZ1pl+NfxVdxPtdHvmNVOQ6XSYG4AUtyt/Fi7D16Q==}
    engines: {node: '>=10'}

  wrap-ansi@8.1.0:
    resolution: {integrity: sha512-si7QWI6zUMq56bESFvagtmzMdGOtoxfR+Sez11Mobfc7tm+VkUckk9bW2UeffTGVUbOksxmSw0AA2gs8g71NCQ==}
    engines: {node: '>=12'}

  wrappy@1.0.2:
    resolution: {integrity: sha512-l4Sp/DRseor9wL6EvV2+TuQn63dMkPjZ/sp9XkghTEbV9KlPS1xUsZ3u7/IQO4wxtcFB4bgpQPRcR3QCvezPcQ==}

  wsl-utils@0.1.0:
    resolution: {integrity: sha512-h3Fbisa2nKGPxCpm89Hk33lBLsnaGBvctQopaBSOW/uIs6FTe1ATyAnKFJrzVs9vpGdsTe73WF3V4lIsk4Gacw==}
    engines: {node: '>=18'}

  xml2js@0.5.0:
    resolution: {integrity: sha512-drPFnkQJik/O+uPKpqSgr22mpuFHqKdbS835iAQrUC73L2F5WkboIRd63ai/2Yg6I1jzifPFKH2NTK+cfglkIA==}
    engines: {node: '>=4.0.0'}

  xmlbuilder@11.0.1:
    resolution: {integrity: sha512-fDlsI/kFEx7gLvbecc0/ohLG50fugQp8ryHzMTuW9vSa1GJ0XYWKnhsUx7oie3G98+r56aTQIUB4kht42R3JvA==}
    engines: {node: '>=4.0'}

  xtend@4.0.2:
    resolution: {integrity: sha512-LKYU1iAXJXUgAXn9URjiu+MWhyUXHsvfp7mcuYm9dSUKK0/CjtrUwFAxD82/mCWbtLsGjFIad0wIsod4zrTAEQ==}
    engines: {node: '>=0.4'}

  y18n@5.0.8:
    resolution: {integrity: sha512-0pfFzegeDWJHJIAmTLRP2DwHjdF5s7jo9tuztdQxAhINCdvS+3nGINqPd00AphqJR/0LhANUS6/+7SCb98YOfA==}
    engines: {node: '>=10'}

  yallist@4.0.0:
    resolution: {integrity: sha512-3wdGidZyq5PB084XLES5TpOSRA3wjXAlIWMhum2kRcv/41Sn2emQ0dycQW4uZXLejwKvg6EsvbdlVL+FYEct7A==}

  yaml@1.10.2:
    resolution: {integrity: sha512-r3vXyErRCYJ7wg28yvBY5VSoAF8ZvlcW9/BwUzEtUsjvX/DKs24dIkuwjtuprwJJHsbyUbLApepYTR1BN4uHrg==}
    engines: {node: '>= 6'}

  yargs-parser@20.2.9:
    resolution: {integrity: sha512-y11nGElTIV+CT3Zv9t7VKl+Q3hTQoT9a1Qzezhhl6Rp21gJ/IVTW7Z3y9EWXhuUBC2Shnf+DX0antecpAwSP8w==}
    engines: {node: '>=10'}

  yargs@16.2.0:
    resolution: {integrity: sha512-D1mvvtDG0L5ft/jGWkLpG1+m0eQxOfaBvTNELraWj22wSVUMWxZUvYgJYcKh6jGGIkJFhH4IZPQhR4TKpc8mBw==}
    engines: {node: '>=10'}

  yauzl@2.10.0:
    resolution: {integrity: sha512-p4a9I6X6nu6IhoGmBqAcbJy1mlC4j27vEPZX9F4L4/vZT3Lyq1VkFHw/V/PUcB9Buo+DG3iHkT0x3Qya58zc3g==}

  yazl@2.5.1:
    resolution: {integrity: sha512-phENi2PLiHnHb6QBVot+dJnaAZ0xosj7p3fWl+znIjBDlnMI2PsZCJZ306BPTFOaHf5qdDEI8x5qFrSOBN5vrw==}

  yn@3.1.1:
    resolution: {integrity: sha512-Ux4ygGWsu2c7isFWe8Yu1YluJmqVhxqK2cLXNQA5AcC3QfbGNpM7fu0Y8b/z16pXLnFxZYvWhd3fhBY9DLmC6Q==}
    engines: {node: '>=6'}

  yocto-queue@0.1.0:
    resolution: {integrity: sha512-rVksvsnNCdJ/ohGc6xgPwyN8eheCxsiLM8mxuE/t/mOVqJewPuO1miLpTHQiRgTKCLexL4MeAFVagts7HmNZ2Q==}
    engines: {node: '>=10'}

snapshots:

  '@azu/format-text@1.0.2': {}

  '@azu/style-format@1.0.1':
    dependencies:
      '@azu/format-text': 1.0.2

  '@azure/abort-controller@2.1.2':
    dependencies:
      tslib: 2.8.1

  '@azure/core-auth@1.10.1':
    dependencies:
      '@azure/abort-controller': 2.1.2
      '@azure/core-util': 1.13.1
      tslib: 2.8.1
    transitivePeerDependencies:
      - supports-color

  '@azure/core-client@1.10.1':
    dependencies:
      '@azure/abort-controller': 2.1.2
      '@azure/core-auth': 1.10.1
      '@azure/core-rest-pipeline': 1.22.1
      '@azure/core-tracing': 1.3.1
      '@azure/core-util': 1.13.1
      '@azure/logger': 1.3.0
      tslib: 2.8.1
    transitivePeerDependencies:
      - supports-color

  '@azure/core-rest-pipeline@1.22.1':
    dependencies:
      '@azure/abort-controller': 2.1.2
      '@azure/core-auth': 1.10.1
      '@azure/core-tracing': 1.3.1
      '@azure/core-util': 1.13.1
      '@azure/logger': 1.3.0
      '@typespec/ts-http-runtime': 0.3.1
      tslib: 2.8.1
    transitivePeerDependencies:
      - supports-color

  '@azure/core-tracing@1.3.1':
    dependencies:
      tslib: 2.8.1

  '@azure/core-util@1.13.1':
    dependencies:
      '@azure/abort-controller': 2.1.2
      '@typespec/ts-http-runtime': 0.3.1
      tslib: 2.8.1
    transitivePeerDependencies:
      - supports-color

  '@azure/identity@4.13.0':
    dependencies:
      '@azure/abort-controller': 2.1.2
      '@azure/core-auth': 1.10.1
      '@azure/core-client': 1.10.1
      '@azure/core-rest-pipeline': 1.22.1
      '@azure/core-tracing': 1.3.1
      '@azure/core-util': 1.13.1
      '@azure/logger': 1.3.0
      '@azure/msal-browser': 4.25.0
      '@azure/msal-node': 3.8.0
      open: 10.2.0
      tslib: 2.8.1
    transitivePeerDependencies:
      - supports-color

  '@azure/logger@1.3.0':
    dependencies:
      '@typespec/ts-http-runtime': 0.3.1
      tslib: 2.8.1
    transitivePeerDependencies:
      - supports-color

  '@azure/msal-browser@4.25.0':
    dependencies:
      '@azure/msal-common': 15.13.0

  '@azure/msal-common@15.13.0': {}

  '@azure/msal-node@3.8.0':
    dependencies:
      '@azure/msal-common': 15.13.0
      jsonwebtoken: 9.0.2
      uuid: 8.3.2

  '@babel/code-frame@7.27.1':
    dependencies:
      '@babel/helper-validator-identifier': 7.27.1
      js-tokens: 4.0.0
      picocolors: 1.1.1

  '@babel/generator@7.28.0':
    dependencies:
      '@babel/parser': 7.28.0
      '@babel/types': 7.28.0
      '@jridgewell/gen-mapping': 0.3.12
      '@jridgewell/trace-mapping': 0.3.29
      jsesc: 3.1.0

  '@babel/helper-globals@7.28.0': {}

  '@babel/helper-string-parser@7.27.1': {}

  '@babel/helper-validator-identifier@7.27.1': {}

  '@babel/parser@7.28.0':
    dependencies:
      '@babel/types': 7.28.0

  '@babel/template@7.27.2':
    dependencies:
      '@babel/code-frame': 7.27.1
      '@babel/parser': 7.28.0
      '@babel/types': 7.28.0

  '@babel/traverse@7.28.0':
    dependencies:
      '@babel/code-frame': 7.27.1
      '@babel/generator': 7.28.0
      '@babel/helper-globals': 7.28.0
      '@babel/parser': 7.28.0
      '@babel/template': 7.27.2
      '@babel/types': 7.28.0
      debug: 4.4.1
    transitivePeerDependencies:
      - supports-color

  '@babel/types@7.28.0':
    dependencies:
      '@babel/helper-string-parser': 7.27.1
      '@babel/helper-validator-identifier': 7.27.1

  '@cspotcode/source-map-support@0.8.1':
    dependencies:
      '@jridgewell/trace-mapping': 0.3.9

  '@esbuild/aix-ppc64@0.25.11':
    optional: true

  '@esbuild/android-arm64@0.25.11':
    optional: true

  '@esbuild/android-arm@0.25.11':
    optional: true

  '@esbuild/android-x64@0.25.11':
    optional: true

  '@esbuild/darwin-arm64@0.25.11':
    optional: true

  '@esbuild/darwin-x64@0.25.11':
    optional: true

  '@esbuild/freebsd-arm64@0.25.11':
    optional: true

  '@esbuild/freebsd-x64@0.25.11':
    optional: true

  '@esbuild/linux-arm64@0.25.11':
    optional: true

  '@esbuild/linux-arm@0.25.11':
    optional: true

  '@esbuild/linux-ia32@0.25.11':
    optional: true

  '@esbuild/linux-loong64@0.25.11':
    optional: true

  '@esbuild/linux-mips64el@0.25.11':
    optional: true

  '@esbuild/linux-ppc64@0.25.11':
    optional: true

  '@esbuild/linux-riscv64@0.25.11':
    optional: true

  '@esbuild/linux-s390x@0.25.11':
    optional: true

  '@esbuild/linux-x64@0.25.11':
    optional: true

  '@esbuild/netbsd-arm64@0.25.11':
    optional: true

  '@esbuild/netbsd-x64@0.25.11':
    optional: true

  '@esbuild/openbsd-arm64@0.25.11':
    optional: true

  '@esbuild/openbsd-x64@0.25.11':
    optional: true

  '@esbuild/openharmony-arm64@0.25.11':
    optional: true

  '@esbuild/sunos-x64@0.25.11':
    optional: true

  '@esbuild/win32-arm64@0.25.11':
    optional: true

  '@esbuild/win32-ia32@0.25.11':
    optional: true

  '@esbuild/win32-x64@0.25.11':
    optional: true

  '@eslint-community/eslint-utils@4.7.0(eslint@9.37.0(jiti@2.6.1))':
    dependencies:
      eslint: 9.37.0(jiti@2.6.1)
      eslint-visitor-keys: 3.4.3

  '@eslint-community/eslint-utils@4.9.0(eslint@9.37.0(jiti@2.6.1))':
    dependencies:
      eslint: 9.37.0(jiti@2.6.1)
      eslint-visitor-keys: 3.4.3

  '@eslint-community/regexpp@4.12.1': {}

  '@eslint/config-array@0.21.0':
    dependencies:
      '@eslint/object-schema': 2.1.6
      debug: 4.4.1
      minimatch: 3.1.2
    transitivePeerDependencies:
      - supports-color

  '@eslint/config-helpers@0.4.0':
    dependencies:
      '@eslint/core': 0.16.0

  '@eslint/core@0.16.0':
    dependencies:
      '@types/json-schema': 7.0.15

  '@eslint/eslintrc@3.3.1':
    dependencies:
      ajv: 6.12.6
      debug: 4.4.1
      espree: 10.4.0
      globals: 14.0.0
      ignore: 5.3.2
      import-fresh: 3.3.1
      js-yaml: 4.1.0
      minimatch: 3.1.2
      strip-json-comments: 3.1.1
    transitivePeerDependencies:
      - supports-color

  '@eslint/js@9.37.0': {}

  '@eslint/object-schema@2.1.6': {}

  '@eslint/plugin-kit@0.4.0':
    dependencies:
      '@eslint/core': 0.16.0
      levn: 0.4.1

  '@humanfs/core@0.19.1': {}

  '@humanfs/node@0.16.7':
    dependencies:
      '@humanfs/core': 0.19.1
      '@humanwhocodes/retry': 0.4.3

  '@humanwhocodes/module-importer@1.0.1': {}

  '@humanwhocodes/retry@0.4.3': {}

  '@isaacs/balanced-match@4.0.1': {}

  '@isaacs/brace-expansion@5.0.0':
    dependencies:
      '@isaacs/balanced-match': 4.0.1

  '@isaacs/cliui@8.0.2':
    dependencies:
      string-width: 5.1.2
      string-width-cjs: string-width@4.2.3
      strip-ansi: 7.1.0
      strip-ansi-cjs: strip-ansi@6.0.1
      wrap-ansi: 8.1.0
      wrap-ansi-cjs: wrap-ansi@7.0.0

  '@jridgewell/gen-mapping@0.3.12':
    dependencies:
      '@jridgewell/sourcemap-codec': 1.5.4
      '@jridgewell/trace-mapping': 0.3.29

  '@jridgewell/resolve-uri@3.1.2': {}

  '@jridgewell/sourcemap-codec@1.5.4': {}

  '@jridgewell/trace-mapping@0.3.29':
    dependencies:
      '@jridgewell/resolve-uri': 3.1.2
      '@jridgewell/sourcemap-codec': 1.5.4

  '@jridgewell/trace-mapping@0.3.9':
    dependencies:
      '@jridgewell/resolve-uri': 3.1.2
      '@jridgewell/sourcemap-codec': 1.5.4

  '@ljharb/resumer@0.1.3':
    dependencies:
      '@ljharb/through': 2.3.14
      call-bind: 1.0.8

  '@ljharb/through@2.3.14':
    dependencies:
      call-bind: 1.0.8

  '@nodelib/fs.scandir@2.1.5':
    dependencies:
      '@nodelib/fs.stat': 2.0.5
      run-parallel: 1.2.0

  '@nodelib/fs.stat@2.0.5': {}

  '@nodelib/fs.walk@1.2.8':
    dependencies:
      '@nodelib/fs.scandir': 2.1.5
      fastq: 1.19.1

  '@secretlint/config-creator@10.2.2':
    dependencies:
      '@secretlint/types': 10.2.2

  '@secretlint/config-loader@10.2.2':
    dependencies:
      '@secretlint/profiler': 10.2.2
      '@secretlint/resolver': 10.2.2
      '@secretlint/types': 10.2.2
      ajv: 8.17.1
      debug: 4.4.1
      rc-config-loader: 4.1.3
    transitivePeerDependencies:
      - supports-color

  '@secretlint/core@10.2.2':
    dependencies:
      '@secretlint/profiler': 10.2.2
      '@secretlint/types': 10.2.2
      debug: 4.4.1
      structured-source: 4.0.0
    transitivePeerDependencies:
      - supports-color

  '@secretlint/formatter@10.2.2':
    dependencies:
      '@secretlint/resolver': 10.2.2
      '@secretlint/types': 10.2.2
      '@textlint/linter-formatter': 15.2.3
      '@textlint/module-interop': 15.2.3
      '@textlint/types': 15.2.3
      chalk: 5.6.2
      debug: 4.4.1
      pluralize: 8.0.0
      strip-ansi: 7.1.0
      table: 6.9.0
      terminal-link: 4.0.0
    transitivePeerDependencies:
      - supports-color

  '@secretlint/node@10.2.2':
    dependencies:
      '@secretlint/config-loader': 10.2.2
      '@secretlint/core': 10.2.2
      '@secretlint/formatter': 10.2.2
      '@secretlint/profiler': 10.2.2
      '@secretlint/source-creator': 10.2.2
      '@secretlint/types': 10.2.2
      debug: 4.4.1
      p-map: 7.0.3
    transitivePeerDependencies:
      - supports-color

  '@secretlint/profiler@10.2.2': {}

  '@secretlint/resolver@10.2.2': {}

  '@secretlint/secretlint-formatter-sarif@10.2.2':
    dependencies:
      node-sarif-builder: 3.2.0

  '@secretlint/secretlint-rule-no-dotenv@10.2.2':
    dependencies:
      '@secretlint/types': 10.2.2

  '@secretlint/secretlint-rule-preset-recommend@10.2.2': {}

  '@secretlint/source-creator@10.2.2':
    dependencies:
      '@secretlint/types': 10.2.2
      istextorbinary: 9.5.0

  '@secretlint/types@10.2.2': {}

  '@sindresorhus/merge-streams@2.3.0': {}

  '@textlint/ast-node-types@15.2.3': {}

  '@textlint/linter-formatter@15.2.3':
    dependencies:
      '@azu/format-text': 1.0.2
      '@azu/style-format': 1.0.1
      '@textlint/module-interop': 15.2.3
      '@textlint/resolver': 15.2.3
      '@textlint/types': 15.2.3
      chalk: 4.1.2
      debug: 4.4.3
      js-yaml: 3.14.1
      lodash: 4.17.21
      pluralize: 2.0.0
      string-width: 4.2.3
      strip-ansi: 6.0.1
      table: 6.9.0
      text-table: 0.2.0
    transitivePeerDependencies:
      - supports-color

  '@textlint/module-interop@15.2.3': {}

  '@textlint/resolver@15.2.3': {}

  '@textlint/types@15.2.3':
    dependencies:
      '@textlint/ast-node-types': 15.2.3

  '@tsconfig/node10@1.0.11': {}

  '@tsconfig/node12@1.0.11': {}

  '@tsconfig/node14@1.0.3': {}

  '@tsconfig/node16@1.0.4': {}

  '@types/decompress@4.2.7':
    dependencies:
      '@types/node': 20.11.30

  '@types/estree@1.0.8': {}

  '@types/glob@8.1.0':
    dependencies:
      '@types/minimatch': 5.1.2
      '@types/node': 20.11.30

  '@types/json-schema@7.0.15': {}

  '@types/minimatch@3.0.5': {}

  '@types/minimatch@5.1.2': {}

  '@types/node@20.11.30':
    dependencies:
      undici-types: 5.26.5

  '@types/normalize-package-data@2.4.4': {}

  '@types/parse-json@4.0.2': {}

  '@types/sarif@2.1.7': {}

  '@types/semver@7.7.1': {}

  '@types/tape@5.8.1':
    dependencies:
      '@ljharb/through': 2.3.14
      '@types/node': 20.11.30
      mock-property: 1.1.0

  '@types/vscode@1.101.0': {}

  '@types/which@3.0.4': {}

  '@typescript-eslint/eslint-plugin@8.46.1(@typescript-eslint/parser@8.46.1(eslint@9.37.0(jiti@2.6.1))(typescript@5.8.3))(eslint@9.37.0(jiti@2.6.1))(typescript@5.8.3)':
    dependencies:
      '@eslint-community/regexpp': 4.12.1
      '@typescript-eslint/parser': 8.46.1(eslint@9.37.0(jiti@2.6.1))(typescript@5.8.3)
      '@typescript-eslint/scope-manager': 8.46.1
      '@typescript-eslint/type-utils': 8.46.1(eslint@9.37.0(jiti@2.6.1))(typescript@5.8.3)
      '@typescript-eslint/utils': 8.46.1(eslint@9.37.0(jiti@2.6.1))(typescript@5.8.3)
      '@typescript-eslint/visitor-keys': 8.46.1
      eslint: 9.37.0(jiti@2.6.1)
      graphemer: 1.4.0
      ignore: 7.0.5
      natural-compare: 1.4.0
      ts-api-utils: 2.1.0(typescript@5.8.3)
      typescript: 5.8.3
    transitivePeerDependencies:
      - supports-color

  '@typescript-eslint/parser@8.46.1(eslint@9.37.0(jiti@2.6.1))(typescript@5.8.3)':
    dependencies:
      '@typescript-eslint/scope-manager': 8.46.1
      '@typescript-eslint/types': 8.46.1
      '@typescript-eslint/typescript-estree': 8.46.1(typescript@5.8.3)
      '@typescript-eslint/visitor-keys': 8.46.1
      debug: 4.4.1
      eslint: 9.37.0(jiti@2.6.1)
      typescript: 5.8.3
    transitivePeerDependencies:
      - supports-color

  '@typescript-eslint/project-service@8.46.1(typescript@5.8.3)':
    dependencies:
      '@typescript-eslint/tsconfig-utils': 8.46.1(typescript@5.8.3)
      '@typescript-eslint/types': 8.46.1
      debug: 4.4.1
      typescript: 5.8.3
    transitivePeerDependencies:
      - supports-color

  '@typescript-eslint/scope-manager@8.46.1':
    dependencies:
      '@typescript-eslint/types': 8.46.1
      '@typescript-eslint/visitor-keys': 8.46.1

  '@typescript-eslint/tsconfig-utils@8.46.1(typescript@5.8.3)':
    dependencies:
      typescript: 5.8.3

  '@typescript-eslint/type-utils@8.46.1(eslint@9.37.0(jiti@2.6.1))(typescript@5.8.3)':
    dependencies:
      '@typescript-eslint/types': 8.46.1
      '@typescript-eslint/typescript-estree': 8.46.1(typescript@5.8.3)
      '@typescript-eslint/utils': 8.46.1(eslint@9.37.0(jiti@2.6.1))(typescript@5.8.3)
      debug: 4.4.1
      eslint: 9.37.0(jiti@2.6.1)
      ts-api-utils: 2.1.0(typescript@5.8.3)
      typescript: 5.8.3
    transitivePeerDependencies:
      - supports-color

  '@typescript-eslint/types@8.46.1': {}

  '@typescript-eslint/typescript-estree@8.46.1(typescript@5.8.3)':
    dependencies:
      '@typescript-eslint/project-service': 8.46.1(typescript@5.8.3)
      '@typescript-eslint/tsconfig-utils': 8.46.1(typescript@5.8.3)
      '@typescript-eslint/types': 8.46.1
      '@typescript-eslint/visitor-keys': 8.46.1
      debug: 4.4.1
      fast-glob: 3.3.3
      is-glob: 4.0.3
      minimatch: 9.0.5
      semver: 7.7.3
      ts-api-utils: 2.1.0(typescript@5.8.3)
      typescript: 5.8.3
    transitivePeerDependencies:
      - supports-color

  '@typescript-eslint/utils@8.46.1(eslint@9.37.0(jiti@2.6.1))(typescript@5.8.3)':
    dependencies:
      '@eslint-community/eslint-utils': 4.7.0(eslint@9.37.0(jiti@2.6.1))
      '@typescript-eslint/scope-manager': 8.46.1
      '@typescript-eslint/types': 8.46.1
      '@typescript-eslint/typescript-estree': 8.46.1(typescript@5.8.3)
      eslint: 9.37.0(jiti@2.6.1)
      typescript: 5.8.3
    transitivePeerDependencies:
      - supports-color

  '@typescript-eslint/visitor-keys@8.46.1':
    dependencies:
      '@typescript-eslint/types': 8.46.1
      eslint-visitor-keys: 4.2.1

  '@typespec/ts-http-runtime@0.3.1':
    dependencies:
      http-proxy-agent: 7.0.2
      https-proxy-agent: 7.0.6
      tslib: 2.8.1
    transitivePeerDependencies:
      - supports-color

  '@vscode/vsce-sign-alpine-arm64@2.0.6':
    optional: true

  '@vscode/vsce-sign-alpine-x64@2.0.6':
    optional: true

  '@vscode/vsce-sign-darwin-arm64@2.0.2':
    optional: true

  '@vscode/vsce-sign-darwin-x64@2.0.2':
    optional: true

  '@vscode/vsce-sign-linux-arm64@2.0.6':
    optional: true

  '@vscode/vsce-sign-linux-arm@2.0.6':
    optional: true

  '@vscode/vsce-sign-linux-x64@2.0.6':
    optional: true

  '@vscode/vsce-sign-win32-arm64@2.0.6':
    optional: true

  '@vscode/vsce-sign-win32-x64@2.0.6':
    optional: true

  '@vscode/vsce-sign@2.0.8':
    optionalDependencies:
      '@vscode/vsce-sign-alpine-arm64': 2.0.6
      '@vscode/vsce-sign-alpine-x64': 2.0.6
      '@vscode/vsce-sign-darwin-arm64': 2.0.2
      '@vscode/vsce-sign-darwin-x64': 2.0.2
      '@vscode/vsce-sign-linux-arm': 2.0.6
      '@vscode/vsce-sign-linux-arm64': 2.0.6
      '@vscode/vsce-sign-linux-x64': 2.0.6
      '@vscode/vsce-sign-win32-arm64': 2.0.6
      '@vscode/vsce-sign-win32-x64': 2.0.6

  '@vscode/vsce@3.6.2':
    dependencies:
      '@azure/identity': 4.13.0
      '@secretlint/node': 10.2.2
      '@secretlint/secretlint-formatter-sarif': 10.2.2
      '@secretlint/secretlint-rule-no-dotenv': 10.2.2
      '@secretlint/secretlint-rule-preset-recommend': 10.2.2
      '@vscode/vsce-sign': 2.0.8
      azure-devops-node-api: 12.5.0
      chalk: 4.1.2
      cheerio: 1.1.0
      cockatiel: 3.2.1
      commander: 12.1.0
      form-data: 4.0.4
      glob: 11.0.3
      hosted-git-info: 4.1.0
      jsonc-parser: 3.3.1
      leven: 3.1.0
      markdown-it: 14.1.0
      mime: 1.6.0
      minimatch: 3.1.2
      parse-semver: 1.1.1
      read: 1.0.7
      secretlint: 10.2.2
      semver: 7.7.3
      tmp: 0.2.3
      typed-rest-client: 1.8.11
      url-join: 4.0.1
      xml2js: 0.5.0
      yauzl: 2.10.0
      yazl: 2.5.1
    optionalDependencies:
      keytar: 7.9.0
    transitivePeerDependencies:
      - supports-color

  '@vue/compiler-core@3.5.17':
    dependencies:
      '@babel/parser': 7.28.0
      '@vue/shared': 3.5.17
      entities: 4.5.0
      estree-walker: 2.0.2
      source-map-js: 1.2.1

  '@vue/compiler-dom@3.5.17':
    dependencies:
      '@vue/compiler-core': 3.5.17
      '@vue/shared': 3.5.17

  '@vue/compiler-sfc@3.5.17':
    dependencies:
      '@babel/parser': 7.28.0
      '@vue/compiler-core': 3.5.17
      '@vue/compiler-dom': 3.5.17
      '@vue/compiler-ssr': 3.5.17
      '@vue/shared': 3.5.17
      estree-walker: 2.0.2
      magic-string: 0.30.17
      postcss: 8.5.6
      source-map-js: 1.2.1

  '@vue/compiler-ssr@3.5.17':
    dependencies:
      '@vue/compiler-dom': 3.5.17
      '@vue/shared': 3.5.17

  '@vue/shared@3.5.17': {}

  acorn-jsx@5.3.2(acorn@8.15.0):
    dependencies:
      acorn: 8.15.0

  acorn-walk@8.3.4:
    dependencies:
      acorn: 8.15.0

  acorn@8.15.0: {}

  agent-base@7.1.4: {}

  ajv@6.12.6:
    dependencies:
      fast-deep-equal: 3.1.3
      fast-json-stable-stringify: 2.1.0
      json-schema-traverse: 0.4.1
      uri-js: 4.4.1

  ajv@8.17.1:
    dependencies:
      fast-deep-equal: 3.1.3
      fast-uri: 3.1.0
      json-schema-traverse: 1.0.0
      require-from-string: 2.0.2

  ansi-escapes@7.1.1:
    dependencies:
      environment: 1.1.0

  ansi-regex@5.0.1: {}

  ansi-regex@6.1.0: {}

  ansi-styles@4.3.0:
    dependencies:
      color-convert: 2.0.1

  ansi-styles@6.2.1: {}

  arg@4.1.3: {}

  argparse@1.0.10:
    dependencies:
      sprintf-js: 1.0.3

  argparse@2.0.1: {}

  array-buffer-byte-length@1.0.2:
    dependencies:
      call-bound: 1.0.4
      is-array-buffer: 3.0.5

  array-differ@3.0.0: {}

  array-union@2.1.0: {}

  array.prototype.every@1.1.7:
    dependencies:
      call-bound: 1.0.4
      define-properties: 1.2.1
      es-abstract: 1.24.1
      es-object-atoms: 1.1.1
      is-string: 1.1.1

  arraybuffer.prototype.slice@1.0.4:
    dependencies:
      array-buffer-byte-length: 1.0.2
      call-bind: 1.0.8
      define-properties: 1.2.1
      es-abstract: 1.24.1
      es-errors: 1.3.0
      get-intrinsic: 1.3.0
      is-array-buffer: 3.0.5

  arrify@2.0.1: {}

  astral-regex@2.0.0: {}

  async-function@1.0.0: {}

  asynckit@0.4.0: {}

  available-typed-arrays@1.0.7:
    dependencies:
      possible-typed-array-names: 1.1.0

  azure-devops-node-api@12.5.0:
    dependencies:
      tunnel: 0.0.6
      typed-rest-client: 1.8.11

  balanced-match@1.0.2: {}

  base64-js@1.5.1: {}

  binaryextensions@6.11.0:
    dependencies:
      editions: 6.22.0

  bl@1.2.3:
    dependencies:
      readable-stream: 2.3.8
      safe-buffer: 5.2.1

  bl@4.1.0:
    dependencies:
      buffer: 5.7.1
      inherits: 2.0.4
      readable-stream: 3.6.2
    optional: true

  boolbase@1.0.0: {}

  boundary@2.0.0: {}

  brace-expansion@1.1.12:
    dependencies:
      balanced-match: 1.0.2
      concat-map: 0.0.1

  brace-expansion@2.0.2:
    dependencies:
      balanced-match: 1.0.2

  braces@3.0.3:
    dependencies:
      fill-range: 7.1.1

  buffer-alloc-unsafe@1.1.0: {}

  buffer-alloc@1.2.0:
    dependencies:
      buffer-alloc-unsafe: 1.1.0
      buffer-fill: 1.0.0

  buffer-crc32@0.2.13: {}

  buffer-equal-constant-time@1.0.1: {}

  buffer-fill@1.0.0: {}

  buffer@5.7.1:
    dependencies:
      base64-js: 1.5.1
      ieee754: 1.2.1

  bundle-name@4.1.0:
    dependencies:
      run-applescript: 7.1.0

  call-bind-apply-helpers@1.0.2:
    dependencies:
      es-errors: 1.3.0
      function-bind: 1.1.2

  call-bind@1.0.8:
    dependencies:
      call-bind-apply-helpers: 1.0.2
      es-define-property: 1.0.1
      get-intrinsic: 1.3.0
      set-function-length: 1.2.2

  call-bound@1.0.4:
    dependencies:
      call-bind-apply-helpers: 1.0.2
      get-intrinsic: 1.3.0

  callsite@1.0.0: {}

  callsites@3.1.0: {}

  camelcase@6.3.0: {}

  chalk@4.1.2:
    dependencies:
      ansi-styles: 4.3.0
      supports-color: 7.2.0

  chalk@5.6.2: {}

  cheerio-select@2.1.0:
    dependencies:
      boolbase: 1.0.0
      css-select: 5.2.2
      css-what: 6.2.2
      domelementtype: 2.3.0
      domhandler: 5.0.3
      domutils: 3.2.2

  cheerio@1.1.0:
    dependencies:
      cheerio-select: 2.1.0
      dom-serializer: 2.0.0
      domhandler: 5.0.3
      domutils: 3.2.2
      encoding-sniffer: 0.2.1
      htmlparser2: 10.0.0
      parse5: 7.3.0
      parse5-htmlparser2-tree-adapter: 7.1.0
      parse5-parser-stream: 7.1.2
      undici: 7.11.0
      whatwg-mimetype: 4.0.0

  chownr@1.1.4:
    optional: true

  cliui@7.0.4:
    dependencies:
      string-width: 4.2.3
      strip-ansi: 6.0.1
      wrap-ansi: 7.0.0

  cockatiel@3.2.1: {}

  color-convert@2.0.1:
    dependencies:
      color-name: 1.1.4

  color-name@1.1.4: {}

  combined-stream@1.0.8:
    dependencies:
      delayed-stream: 1.0.0

  commander@12.1.0: {}

  commander@2.20.3: {}

  concat-map@0.0.1: {}

  core-util-is@1.0.3: {}

  cosmiconfig@7.1.0:
    dependencies:
      '@types/parse-json': 4.0.2
      import-fresh: 3.3.1
      parse-json: 5.2.0
      path-type: 4.0.0
      yaml: 1.10.2

  create-require@1.1.1: {}

  cross-spawn@7.0.6:
    dependencies:
      path-key: 3.1.1
      shebang-command: 2.0.0
      which: 2.0.2

  css-select@5.2.2:
    dependencies:
      boolbase: 1.0.0
      css-what: 6.2.2
      domhandler: 5.0.3
      domutils: 3.2.2
      nth-check: 2.1.1

  css-what@6.2.2: {}

  data-view-buffer@1.0.2:
    dependencies:
      call-bound: 1.0.4
      es-errors: 1.3.0
      is-data-view: 1.0.2

  data-view-byte-length@1.0.2:
    dependencies:
      call-bound: 1.0.4
      es-errors: 1.3.0
      is-data-view: 1.0.2

  data-view-byte-offset@1.0.1:
    dependencies:
      call-bound: 1.0.4
      es-errors: 1.3.0
      is-data-view: 1.0.2

  debug@4.4.1:
    dependencies:
      ms: 2.1.3

  debug@4.4.3:
    dependencies:
      ms: 2.1.3

  decompress-response@6.0.0:
    dependencies:
      mimic-response: 3.1.0
    optional: true

  decompress-tar@4.1.1:
    dependencies:
      file-type: 5.2.0
      is-stream: 1.1.0
      tar-stream: 1.6.2

  decompress-tarbz2@4.1.1:
    dependencies:
      decompress-tar: 4.1.1
      file-type: 6.2.0
      is-stream: 1.1.0
      seek-bzip: 1.0.6
      unbzip2-stream: 1.4.3

  decompress-targz@4.1.1:
    dependencies:
      decompress-tar: 4.1.1
      file-type: 5.2.0
      is-stream: 1.1.0

  decompress-unzip@4.0.1:
    dependencies:
      file-type: 3.9.0
      get-stream: 2.3.1
      pify: 2.3.0
      yauzl: 2.10.0

  decompress@4.2.1:
    dependencies:
      decompress-tar: 4.1.1
      decompress-tarbz2: 4.1.1
      decompress-targz: 4.1.1
      decompress-unzip: 4.0.1
      graceful-fs: 4.2.11
      make-dir: 1.3.0
      pify: 2.3.0
      strip-dirs: 2.1.0

  deep-equal@2.2.3:
    dependencies:
      array-buffer-byte-length: 1.0.2
      call-bind: 1.0.8
      es-get-iterator: 1.1.3
      get-intrinsic: 1.3.0
      is-arguments: 1.2.0
      is-array-buffer: 3.0.5
      is-date-object: 1.1.0
      is-regex: 1.2.1
      is-shared-array-buffer: 1.0.4
      isarray: 2.0.5
      object-is: 1.1.6
      object-keys: 1.1.1
      object.assign: 4.1.7
      regexp.prototype.flags: 1.5.4
      side-channel: 1.1.0
      which-boxed-primitive: 1.1.1
      which-collection: 1.0.2
      which-typed-array: 1.1.19

  deep-extend@0.6.0:
    optional: true

  deep-is@0.1.4: {}

  default-browser-id@5.0.0: {}

  default-browser@5.2.1:
    dependencies:
      bundle-name: 4.1.0
      default-browser-id: 5.0.0

  define-data-property@1.1.4:
    dependencies:
      es-define-property: 1.0.1
      es-errors: 1.3.0
      gopd: 1.2.0

  define-lazy-prop@3.0.0: {}

  define-properties@1.2.1:
    dependencies:
      define-data-property: 1.1.4
      has-property-descriptors: 1.0.2
      object-keys: 1.1.1

  defined@1.0.1: {}

  delayed-stream@1.0.0: {}

  depcheck@1.4.7:
    dependencies:
      '@babel/parser': 7.28.0
      '@babel/traverse': 7.28.0
      '@vue/compiler-sfc': 3.5.17
      callsite: 1.0.0
      camelcase: 6.3.0
      cosmiconfig: 7.1.0
      debug: 4.4.1
      deps-regex: 0.2.0
      findup-sync: 5.0.0
      ignore: 5.3.2
      is-core-module: 2.16.1
      js-yaml: 3.14.1
      json5: 2.2.3
      lodash: 4.17.21
      minimatch: 7.4.6
      multimatch: 5.0.0
      please-upgrade-node: 3.2.0
      readdirp: 3.6.0
      require-package-name: 2.0.1
      resolve: 1.22.10
      resolve-from: 5.0.0
      semver: 7.7.3
      yargs: 16.2.0
    transitivePeerDependencies:
      - supports-color

  deps-regex@0.2.0: {}

  detect-file@1.0.0: {}

  detect-libc@2.0.4:
    optional: true

  diff@4.0.2: {}

  dom-serializer@2.0.0:
    dependencies:
      domelementtype: 2.3.0
      domhandler: 5.0.3
      entities: 4.5.0

  domelementtype@2.3.0: {}

  domhandler@5.0.3:
    dependencies:
      domelementtype: 2.3.0

  domutils@3.2.2:
    dependencies:
      dom-serializer: 2.0.0
      domelementtype: 2.3.0
      domhandler: 5.0.3

  dotignore@0.1.2:
    dependencies:
      minimatch: 3.1.2

  dunder-proto@1.0.1:
    dependencies:
      call-bind-apply-helpers: 1.0.2
      es-errors: 1.3.0
      gopd: 1.2.0

  eastasianwidth@0.2.0: {}

  ecdsa-sig-formatter@1.0.11:
    dependencies:
      safe-buffer: 5.2.1

  editions@6.22.0:
    dependencies:
      version-range: 4.15.0

  emoji-regex@8.0.0: {}

  emoji-regex@9.2.2: {}

  encoding-sniffer@0.2.1:
    dependencies:
      iconv-lite: 0.6.3
      whatwg-encoding: 3.1.1

  end-of-stream@1.4.5:
    dependencies:
      once: 1.4.0

  entities@4.5.0: {}

  entities@6.0.1: {}

  environment@1.1.0: {}

  error-ex@1.3.2:
    dependencies:
      is-arrayish: 0.2.1

  es-abstract@1.24.1:
    dependencies:
      array-buffer-byte-length: 1.0.2
      arraybuffer.prototype.slice: 1.0.4
      available-typed-arrays: 1.0.7
      call-bind: 1.0.8
      call-bound: 1.0.4
      data-view-buffer: 1.0.2
      data-view-byte-length: 1.0.2
      data-view-byte-offset: 1.0.1
      es-define-property: 1.0.1
      es-errors: 1.3.0
      es-object-atoms: 1.1.1
      es-set-tostringtag: 2.1.0
      es-to-primitive: 1.3.0
      function.prototype.name: 1.1.8
      get-intrinsic: 1.3.0
      get-proto: 1.0.1
      get-symbol-description: 1.1.0
      globalthis: 1.0.4
      gopd: 1.2.0
      has-property-descriptors: 1.0.2
      has-proto: 1.2.0
      has-symbols: 1.1.0
      hasown: 2.0.2
      internal-slot: 1.1.0
      is-array-buffer: 3.0.5
      is-callable: 1.2.7
      is-data-view: 1.0.2
      is-negative-zero: 2.0.3
      is-regex: 1.2.1
      is-set: 2.0.3
      is-shared-array-buffer: 1.0.4
      is-string: 1.1.1
      is-typed-array: 1.1.15
      is-weakref: 1.1.1
      math-intrinsics: 1.1.0
      object-inspect: 1.13.4
      object-keys: 1.1.1
      object.assign: 4.1.7
      own-keys: 1.0.1
      regexp.prototype.flags: 1.5.4
      safe-array-concat: 1.1.3
      safe-push-apply: 1.0.0
      safe-regex-test: 1.1.0
      set-proto: 1.0.0
      stop-iteration-iterator: 1.1.0
      string.prototype.trim: 1.2.10
      string.prototype.trimend: 1.0.9
      string.prototype.trimstart: 1.0.8
      typed-array-buffer: 1.0.3
      typed-array-byte-length: 1.0.3
      typed-array-byte-offset: 1.0.4
      typed-array-length: 1.0.7
      unbox-primitive: 1.1.0
      which-typed-array: 1.1.19

  es-define-property@1.0.1: {}

  es-errors@1.3.0: {}

  es-get-iterator@1.1.3:
    dependencies:
      call-bind: 1.0.8
      get-intrinsic: 1.3.0
      has-symbols: 1.1.0
      is-arguments: 1.2.0
      is-map: 2.0.3
      is-set: 2.0.3
      is-string: 1.1.1
      isarray: 2.0.5
      stop-iteration-iterator: 1.1.0

  es-object-atoms@1.1.1:
    dependencies:
      es-errors: 1.3.0

  es-set-tostringtag@2.1.0:
    dependencies:
      es-errors: 1.3.0
      get-intrinsic: 1.3.0
      has-tostringtag: 1.0.2
      hasown: 2.0.2

  es-to-primitive@1.3.0:
    dependencies:
      is-callable: 1.2.7
      is-date-object: 1.1.0
      is-symbol: 1.1.1

  esbuild@0.25.11:
    optionalDependencies:
      '@esbuild/aix-ppc64': 0.25.11
      '@esbuild/android-arm': 0.25.11
      '@esbuild/android-arm64': 0.25.11
      '@esbuild/android-x64': 0.25.11
      '@esbuild/darwin-arm64': 0.25.11
      '@esbuild/darwin-x64': 0.25.11
      '@esbuild/freebsd-arm64': 0.25.11
      '@esbuild/freebsd-x64': 0.25.11
      '@esbuild/linux-arm': 0.25.11
      '@esbuild/linux-arm64': 0.25.11
      '@esbuild/linux-ia32': 0.25.11
      '@esbuild/linux-loong64': 0.25.11
      '@esbuild/linux-mips64el': 0.25.11
      '@esbuild/linux-ppc64': 0.25.11
      '@esbuild/linux-riscv64': 0.25.11
      '@esbuild/linux-s390x': 0.25.11
      '@esbuild/linux-x64': 0.25.11
      '@esbuild/netbsd-arm64': 0.25.11
      '@esbuild/netbsd-x64': 0.25.11
      '@esbuild/openbsd-arm64': 0.25.11
      '@esbuild/openbsd-x64': 0.25.11
      '@esbuild/openharmony-arm64': 0.25.11
      '@esbuild/sunos-x64': 0.25.11
      '@esbuild/win32-arm64': 0.25.11
      '@esbuild/win32-ia32': 0.25.11
      '@esbuild/win32-x64': 0.25.11

  escalade@3.2.0: {}

  escape-string-regexp@4.0.0: {}

  eslint-config-prettier@9.1.0(eslint@9.37.0(jiti@2.6.1)):
    dependencies:
      eslint: 9.37.0(jiti@2.6.1)

  eslint-plugin-unused-imports@4.2.0(@typescript-eslint/eslint-plugin@8.46.1(@typescript-eslint/parser@8.46.1(eslint@9.37.0(jiti@2.6.1))(typescript@5.8.3))(eslint@9.37.0(jiti@2.6.1))(typescript@5.8.3))(eslint@9.37.0(jiti@2.6.1)):
    dependencies:
      eslint: 9.37.0(jiti@2.6.1)
    optionalDependencies:
      '@typescript-eslint/eslint-plugin': 8.46.1(@typescript-eslint/parser@8.46.1(eslint@9.37.0(jiti@2.6.1))(typescript@5.8.3))(eslint@9.37.0(jiti@2.6.1))(typescript@5.8.3)

  eslint-scope@8.4.0:
    dependencies:
      esrecurse: 4.3.0
      estraverse: 5.3.0

  eslint-visitor-keys@3.4.3: {}

  eslint-visitor-keys@4.2.1: {}

  eslint@9.37.0(jiti@2.6.1):
    dependencies:
      '@eslint-community/eslint-utils': 4.9.0(eslint@9.37.0(jiti@2.6.1))
      '@eslint-community/regexpp': 4.12.1
      '@eslint/config-array': 0.21.0
      '@eslint/config-helpers': 0.4.0
      '@eslint/core': 0.16.0
      '@eslint/eslintrc': 3.3.1
      '@eslint/js': 9.37.0
      '@eslint/plugin-kit': 0.4.0
      '@humanfs/node': 0.16.7
      '@humanwhocodes/module-importer': 1.0.1
      '@humanwhocodes/retry': 0.4.3
      '@types/estree': 1.0.8
      '@types/json-schema': 7.0.15
      ajv: 6.12.6
      chalk: 4.1.2
      cross-spawn: 7.0.6
      debug: 4.4.1
      escape-string-regexp: 4.0.0
      eslint-scope: 8.4.0
      eslint-visitor-keys: 4.2.1
      espree: 10.4.0
      esquery: 1.6.0
      esutils: 2.0.3
      fast-deep-equal: 3.1.3
      file-entry-cache: 8.0.0
      find-up: 5.0.0
      glob-parent: 6.0.2
      ignore: 5.3.2
      imurmurhash: 0.1.4
      is-glob: 4.0.3
      json-stable-stringify-without-jsonify: 1.0.1
      lodash.merge: 4.6.2
      minimatch: 3.1.2
      natural-compare: 1.4.0
      optionator: 0.9.4
    optionalDependencies:
      jiti: 2.6.1
    transitivePeerDependencies:
      - supports-color

  espree@10.4.0:
    dependencies:
      acorn: 8.15.0
      acorn-jsx: 5.3.2(acorn@8.15.0)
      eslint-visitor-keys: 4.2.1

  esprima@4.0.1: {}

  esquery@1.6.0:
    dependencies:
      estraverse: 5.3.0

  esrecurse@4.3.0:
    dependencies:
      estraverse: 5.3.0

  estraverse@5.3.0: {}

  estree-walker@2.0.2: {}

  esutils@2.0.3: {}

  expand-template@2.0.3:
    optional: true

  expand-tilde@2.0.2:
    dependencies:
      homedir-polyfill: 1.0.3

  fast-deep-equal@3.1.3: {}

  fast-glob@3.3.3:
    dependencies:
      '@nodelib/fs.stat': 2.0.5
      '@nodelib/fs.walk': 1.2.8
      glob-parent: 5.1.2
      merge2: 1.4.1
      micromatch: 4.0.8

  fast-json-stable-stringify@2.1.0: {}

  fast-levenshtein@2.0.6: {}

  fast-uri@3.1.0: {}

  fastq@1.19.1:
    dependencies:
      reusify: 1.1.0

  fd-slicer@1.1.0:
    dependencies:
      pend: 1.2.0

  file-entry-cache@8.0.0:
    dependencies:
      flat-cache: 4.0.1

  file-type@3.9.0: {}

  file-type@5.2.0: {}

  file-type@6.2.0: {}

  fill-range@7.1.1:
    dependencies:
      to-regex-range: 5.0.1

  find-up@5.0.0:
    dependencies:
      locate-path: 6.0.0
      path-exists: 4.0.0

  findup-sync@5.0.0:
    dependencies:
      detect-file: 1.0.0
      is-glob: 4.0.3
      micromatch: 4.0.8
      resolve-dir: 1.0.1

  flat-cache@4.0.1:
    dependencies:
      flatted: 3.3.3
      keyv: 4.5.4

  flatted@3.3.3: {}

  for-each@0.3.5:
    dependencies:
      is-callable: 1.2.7

  foreground-child@3.3.1:
    dependencies:
      cross-spawn: 7.0.6
      signal-exit: 4.1.0

  form-data@4.0.4:
    dependencies:
      asynckit: 0.4.0
      combined-stream: 1.0.8
      es-set-tostringtag: 2.1.0
      hasown: 2.0.2
      mime-types: 2.1.35

  fs-constants@1.0.0: {}

  fs-extra@11.3.2:
    dependencies:
      graceful-fs: 4.2.11
      jsonfile: 6.2.0
      universalify: 2.0.1

  fs.realpath@1.0.0: {}

  function-bind@1.1.2: {}

  function.prototype.name@1.1.8:
    dependencies:
      call-bind: 1.0.8
      call-bound: 1.0.4
      define-properties: 1.2.1
      functions-have-names: 1.2.3
      hasown: 2.0.2
      is-callable: 1.2.7

  functions-have-names@1.2.3: {}

  generator-function@2.0.1: {}

  get-caller-file@2.0.5: {}

  get-intrinsic@1.3.0:
    dependencies:
      call-bind-apply-helpers: 1.0.2
      es-define-property: 1.0.1
      es-errors: 1.3.0
      es-object-atoms: 1.1.1
      function-bind: 1.1.2
      get-proto: 1.0.1
      gopd: 1.2.0
      has-symbols: 1.1.0
      hasown: 2.0.2
      math-intrinsics: 1.1.0

  get-package-type@0.1.0: {}

  get-proto@1.0.1:
    dependencies:
      dunder-proto: 1.0.1
      es-object-atoms: 1.1.1

  get-stream@2.3.1:
    dependencies:
      object-assign: 4.1.1
      pinkie-promise: 2.0.1

  get-symbol-description@1.1.0:
    dependencies:
      call-bound: 1.0.4
      es-errors: 1.3.0
      get-intrinsic: 1.3.0

  github-from-package@0.0.0:
    optional: true

  glob-parent@5.1.2:
    dependencies:
      is-glob: 4.0.3

  glob-parent@6.0.2:
    dependencies:
      is-glob: 4.0.3

  glob@11.0.3:
    dependencies:
      foreground-child: 3.3.1
      jackspeak: 4.1.1
      minimatch: 10.0.3
      minipass: 7.1.2
      package-json-from-dist: 1.0.1
      path-scurry: 2.0.0

  glob@13.0.0:
    dependencies:
      minimatch: 10.1.1
      minipass: 7.1.2
      path-scurry: 2.0.0

<<<<<<< HEAD
  glob@7.2.3:
    dependencies:
      fs.realpath: 1.0.0
      inflight: 1.0.6
      inherits: 2.0.4
      minimatch: 3.1.2
      once: 1.4.0
      path-is-absolute: 1.0.1

=======
>>>>>>> bda50be7
  global-modules@1.0.0:
    dependencies:
      global-prefix: 1.0.2
      is-windows: 1.0.2
      resolve-dir: 1.0.1

  global-prefix@1.0.2:
    dependencies:
      expand-tilde: 2.0.2
      homedir-polyfill: 1.0.3
      ini: 1.3.8
      is-windows: 1.0.2
      which: 1.3.1

  globals@14.0.0: {}

  globalthis@1.0.4:
    dependencies:
      define-properties: 1.2.1
      gopd: 1.2.0

  globby@14.1.0:
    dependencies:
      '@sindresorhus/merge-streams': 2.3.0
      fast-glob: 3.3.3
      ignore: 7.0.5
      path-type: 6.0.0
      slash: 5.1.0
      unicorn-magic: 0.3.0

  gopd@1.2.0: {}

  graceful-fs@4.2.11: {}

  graphemer@1.4.0: {}

  has-bigints@1.1.0: {}

  has-dynamic-import@2.1.1:
    dependencies:
      call-bind: 1.0.8
      call-bound: 1.0.4
      get-intrinsic: 1.3.0

  has-flag@4.0.0: {}

  has-property-descriptors@1.0.2:
    dependencies:
      es-define-property: 1.0.1

  has-proto@1.2.0:
    dependencies:
      dunder-proto: 1.0.1

  has-symbols@1.1.0: {}

  has-tostringtag@1.0.2:
    dependencies:
      has-symbols: 1.1.0

  hasown@2.0.2:
    dependencies:
      function-bind: 1.1.2

  homedir-polyfill@1.0.3:
    dependencies:
      parse-passwd: 1.0.0

  hosted-git-info@4.1.0:
    dependencies:
      lru-cache: 6.0.0

  hosted-git-info@7.0.2:
    dependencies:
      lru-cache: 10.4.3

  htmlparser2@10.0.0:
    dependencies:
      domelementtype: 2.3.0
      domhandler: 5.0.3
      domutils: 3.2.2
      entities: 6.0.1

  http-proxy-agent@7.0.2:
    dependencies:
      agent-base: 7.1.4
      debug: 4.4.1
    transitivePeerDependencies:
      - supports-color

  https-proxy-agent@7.0.6:
    dependencies:
      agent-base: 7.1.4
      debug: 4.4.1
    transitivePeerDependencies:
      - supports-color

  iconv-lite@0.6.3:
    dependencies:
      safer-buffer: 2.1.2

  ieee754@1.2.1: {}

  ignore@5.3.2: {}

  ignore@7.0.5: {}

  import-fresh@3.3.1:
    dependencies:
      parent-module: 1.0.1
      resolve-from: 4.0.0

  imurmurhash@0.1.4: {}

  index-to-position@1.2.0: {}

  inflight@1.0.6:
    dependencies:
      once: 1.4.0
      wrappy: 1.0.2

  inherits@2.0.4: {}

  ini@1.3.8: {}

  internal-slot@1.1.0:
    dependencies:
      es-errors: 1.3.0
      hasown: 2.0.2
      side-channel: 1.1.0

  is-arguments@1.2.0:
    dependencies:
      call-bound: 1.0.4
      has-tostringtag: 1.0.2

  is-array-buffer@3.0.5:
    dependencies:
      call-bind: 1.0.8
      call-bound: 1.0.4
      get-intrinsic: 1.3.0

  is-arrayish@0.2.1: {}

  is-async-function@2.1.1:
    dependencies:
      async-function: 1.0.0
      call-bound: 1.0.4
      get-proto: 1.0.1
      has-tostringtag: 1.0.2
      safe-regex-test: 1.1.0

  is-bigint@1.1.0:
    dependencies:
      has-bigints: 1.1.0

  is-boolean-object@1.2.2:
    dependencies:
      call-bound: 1.0.4
      has-tostringtag: 1.0.2

  is-callable@1.2.7: {}

  is-core-module@2.16.1:
    dependencies:
      hasown: 2.0.2

  is-data-view@1.0.2:
    dependencies:
      call-bound: 1.0.4
      get-intrinsic: 1.3.0
      is-typed-array: 1.1.15

  is-date-object@1.1.0:
    dependencies:
      call-bound: 1.0.4
      has-tostringtag: 1.0.2

  is-docker@3.0.0: {}

  is-extglob@2.1.1: {}

  is-finalizationregistry@1.1.1:
    dependencies:
      call-bound: 1.0.4

  is-fullwidth-code-point@3.0.0: {}

  is-generator-function@1.1.2:
    dependencies:
      call-bound: 1.0.4
      generator-function: 2.0.1
      get-proto: 1.0.1
      has-tostringtag: 1.0.2
      safe-regex-test: 1.1.0

  is-glob@4.0.3:
    dependencies:
      is-extglob: 2.1.1

  is-inside-container@1.0.0:
    dependencies:
      is-docker: 3.0.0

  is-map@2.0.3: {}

  is-natural-number@4.0.1: {}

  is-negative-zero@2.0.3: {}

  is-number-object@1.1.1:
    dependencies:
      call-bound: 1.0.4
      has-tostringtag: 1.0.2

  is-number@7.0.0: {}

  is-regex@1.2.1:
    dependencies:
      call-bound: 1.0.4
      gopd: 1.2.0
      has-tostringtag: 1.0.2
      hasown: 2.0.2

  is-set@2.0.3: {}

  is-shared-array-buffer@1.0.4:
    dependencies:
      call-bound: 1.0.4

  is-stream@1.1.0: {}

  is-string@1.1.1:
    dependencies:
      call-bound: 1.0.4
      has-tostringtag: 1.0.2

  is-symbol@1.1.1:
    dependencies:
      call-bound: 1.0.4
      has-symbols: 1.1.0
      safe-regex-test: 1.1.0

  is-typed-array@1.1.15:
    dependencies:
      which-typed-array: 1.1.19

  is-weakmap@2.0.2: {}

  is-weakref@1.1.1:
    dependencies:
      call-bound: 1.0.4

  is-weakset@2.0.4:
    dependencies:
      call-bound: 1.0.4
      get-intrinsic: 1.3.0

  is-windows@1.0.2: {}

  is-wsl@3.1.0:
    dependencies:
      is-inside-container: 1.0.0

  isarray@1.0.0: {}

  isarray@2.0.5: {}

  isexe@2.0.0: {}

  isexe@3.1.1: {}

  istextorbinary@9.5.0:
    dependencies:
      binaryextensions: 6.11.0
      editions: 6.22.0
      textextensions: 6.11.0

  jackspeak@4.1.1:
    dependencies:
      '@isaacs/cliui': 8.0.2

  jiti@2.6.1: {}

  js-tokens@4.0.0: {}

  js-yaml@3.14.1:
    dependencies:
      argparse: 1.0.10
      esprima: 4.0.1

  js-yaml@4.1.0:
    dependencies:
      argparse: 2.0.1

  jsesc@3.1.0: {}

  json-buffer@3.0.1: {}

  json-parse-even-better-errors@2.3.1: {}

  json-schema-traverse@0.4.1: {}

  json-schema-traverse@1.0.0: {}

  json-stable-stringify-without-jsonify@1.0.1: {}

  json5@2.2.3: {}

  jsonc-parser@3.3.1: {}

  jsonfile@6.2.0:
    dependencies:
      universalify: 2.0.1
    optionalDependencies:
      graceful-fs: 4.2.11

  jsonwebtoken@9.0.2:
    dependencies:
      jws: 3.2.2
      lodash.includes: 4.3.0
      lodash.isboolean: 3.0.3
      lodash.isinteger: 4.0.4
      lodash.isnumber: 3.0.3
      lodash.isplainobject: 4.0.6
      lodash.isstring: 4.0.1
      lodash.once: 4.1.1
      ms: 2.1.3
      semver: 7.7.3

  jwa@1.4.2:
    dependencies:
      buffer-equal-constant-time: 1.0.1
      ecdsa-sig-formatter: 1.0.11
      safe-buffer: 5.2.1

  jws@3.2.2:
    dependencies:
      jwa: 1.4.2
      safe-buffer: 5.2.1

  keytar@7.9.0:
    dependencies:
      node-addon-api: 4.3.0
      prebuild-install: 7.1.3
    optional: true

  keyv@4.5.4:
    dependencies:
      json-buffer: 3.0.1

  leven@3.1.0: {}

  levn@0.4.1:
    dependencies:
      prelude-ls: 1.2.1
      type-check: 0.4.0

  lines-and-columns@1.2.4: {}

  linkify-it@5.0.0:
    dependencies:
      uc.micro: 2.1.0

  locate-path@6.0.0:
    dependencies:
      p-locate: 5.0.0

  lodash.includes@4.3.0: {}

  lodash.isboolean@3.0.3: {}

  lodash.isinteger@4.0.4: {}

  lodash.isnumber@3.0.3: {}

  lodash.isplainobject@4.0.6: {}

  lodash.isstring@4.0.1: {}

  lodash.merge@4.6.2: {}

  lodash.once@4.1.1: {}

  lodash.truncate@4.4.2: {}

  lodash@4.17.21: {}

  lru-cache@10.4.3: {}

  lru-cache@11.2.2: {}

  lru-cache@6.0.0:
    dependencies:
      yallist: 4.0.0

  magic-string@0.30.17:
    dependencies:
      '@jridgewell/sourcemap-codec': 1.5.4

  make-dir@1.3.0:
    dependencies:
      pify: 3.0.0

  make-error@1.3.6: {}

  markdown-it@14.1.0:
    dependencies:
      argparse: 2.0.1
      entities: 4.5.0
      linkify-it: 5.0.0
      mdurl: 2.0.0
      punycode.js: 2.3.1
      uc.micro: 2.1.0

  math-intrinsics@1.1.0: {}

  mdurl@2.0.0: {}

  merge2@1.4.1: {}

  micromatch@4.0.8:
    dependencies:
      braces: 3.0.3
      picomatch: 2.3.1

  mime-db@1.52.0: {}

  mime-types@2.1.35:
    dependencies:
      mime-db: 1.52.0

  mime@1.6.0: {}

  mimic-response@3.1.0:
    optional: true

  minimatch@10.0.3:
    dependencies:
      '@isaacs/brace-expansion': 5.0.0

  minimatch@10.1.1:
    dependencies:
      '@isaacs/brace-expansion': 5.0.0

  minimatch@3.1.2:
    dependencies:
      brace-expansion: 1.1.12

  minimatch@5.1.6:
    dependencies:
      brace-expansion: 2.0.2

  minimatch@7.4.6:
    dependencies:
      brace-expansion: 2.0.2

  minimatch@9.0.5:
    dependencies:
      brace-expansion: 2.0.2

  minimist@1.2.8: {}

  minipass@7.1.2: {}

  mkdirp-classic@0.5.3:
    optional: true

  mock-property@1.1.0:
    dependencies:
      define-data-property: 1.1.4
      functions-have-names: 1.2.3
      gopd: 1.2.0
      has-property-descriptors: 1.0.2
      hasown: 2.0.2
      isarray: 2.0.5
      object-inspect: 1.13.4

  ms@2.1.3: {}

  multimatch@5.0.0:
    dependencies:
      '@types/minimatch': 3.0.5
      array-differ: 3.0.0
      array-union: 2.1.0
      arrify: 2.0.1
      minimatch: 3.1.2

  mute-stream@0.0.8: {}

  nanoid@3.3.11: {}

  napi-build-utils@2.0.0:
    optional: true

  natural-compare@1.4.0: {}

  node-abi@3.75.0:
    dependencies:
      semver: 7.7.3
    optional: true

  node-addon-api@4.3.0:
    optional: true

  node-sarif-builder@3.2.0:
    dependencies:
      '@types/sarif': 2.1.7
      fs-extra: 11.3.2

  normalize-package-data@6.0.2:
    dependencies:
      hosted-git-info: 7.0.2
      semver: 7.7.3
      validate-npm-package-license: 3.0.4

  nth-check@2.1.1:
    dependencies:
      boolbase: 1.0.0

  object-assign@4.1.1: {}

  object-inspect@1.13.4: {}

  object-is@1.1.6:
    dependencies:
      call-bind: 1.0.8
      define-properties: 1.2.1

  object-keys@1.1.1: {}

  object.assign@4.1.7:
    dependencies:
      call-bind: 1.0.8
      call-bound: 1.0.4
      define-properties: 1.2.1
      es-object-atoms: 1.1.1
      has-symbols: 1.1.0
      object-keys: 1.1.1

  once@1.4.0:
    dependencies:
      wrappy: 1.0.2

  open@10.2.0:
    dependencies:
      default-browser: 5.2.1
      define-lazy-prop: 3.0.0
      is-inside-container: 1.0.0
      wsl-utils: 0.1.0

  optionator@0.9.4:
    dependencies:
      deep-is: 0.1.4
      fast-levenshtein: 2.0.6
      levn: 0.4.1
      prelude-ls: 1.2.1
      type-check: 0.4.0
      word-wrap: 1.2.5

  own-keys@1.0.1:
    dependencies:
      get-intrinsic: 1.3.0
      object-keys: 1.1.1
      safe-push-apply: 1.0.0

  p-limit@3.1.0:
    dependencies:
      yocto-queue: 0.1.0

  p-locate@5.0.0:
    dependencies:
      p-limit: 3.1.0

  p-map@7.0.3: {}

  package-json-from-dist@1.0.1: {}

  parent-module@1.0.1:
    dependencies:
      callsites: 3.1.0

  parse-json@5.2.0:
    dependencies:
      '@babel/code-frame': 7.27.1
      error-ex: 1.3.2
      json-parse-even-better-errors: 2.3.1
      lines-and-columns: 1.2.4

  parse-json@8.3.0:
    dependencies:
      '@babel/code-frame': 7.27.1
      index-to-position: 1.2.0
      type-fest: 4.41.0

  parse-passwd@1.0.0: {}

  parse-semver@1.1.1:
    dependencies:
      semver: 5.7.2

  parse5-htmlparser2-tree-adapter@7.1.0:
    dependencies:
      domhandler: 5.0.3
      parse5: 7.3.0

  parse5-parser-stream@7.1.2:
    dependencies:
      parse5: 7.3.0

  parse5@7.3.0:
    dependencies:
      entities: 6.0.1

  path-exists@4.0.0: {}

  path-is-absolute@1.0.1: {}

  path-key@3.1.1: {}

  path-parse@1.0.7: {}

  path-scurry@2.0.0:
    dependencies:
      lru-cache: 11.2.2
      minipass: 7.1.2

  path-type@4.0.0: {}

  path-type@6.0.0: {}

  pend@1.2.0: {}

  picocolors@1.1.1: {}

  picomatch@2.3.1: {}

  pify@2.3.0: {}

  pify@3.0.0: {}

  pinkie-promise@2.0.1:
    dependencies:
      pinkie: 2.0.4

  pinkie@2.0.4: {}

  please-upgrade-node@3.2.0:
    dependencies:
      semver-compare: 1.0.0

  pluralize@2.0.0: {}

  pluralize@8.0.0: {}

  possible-typed-array-names@1.1.0: {}

  postcss@8.5.6:
    dependencies:
      nanoid: 3.3.11
      picocolors: 1.1.1
      source-map-js: 1.2.1

  prebuild-install@7.1.3:
    dependencies:
      detect-libc: 2.0.4
      expand-template: 2.0.3
      github-from-package: 0.0.0
      minimist: 1.2.8
      mkdirp-classic: 0.5.3
      napi-build-utils: 2.0.0
      node-abi: 3.75.0
      pump: 3.0.3
      rc: 1.2.8
      simple-get: 4.0.1
      tar-fs: 2.1.3
      tunnel-agent: 0.6.0
    optional: true

  prelude-ls@1.2.1: {}

  prettier-plugin-organize-imports@4.1.0(prettier@3.6.2)(typescript@5.8.3):
    dependencies:
      prettier: 3.6.2
      typescript: 5.8.3

  prettier@3.6.2: {}

  process-nextick-args@2.0.1: {}

  pump@3.0.3:
    dependencies:
      end-of-stream: 1.4.5
      once: 1.4.0
    optional: true

  punycode.js@2.3.1: {}

  punycode@2.3.1: {}

  qs@6.14.0:
    dependencies:
      side-channel: 1.1.0

  queue-microtask@1.2.3: {}

  rc-config-loader@4.1.3:
    dependencies:
      debug: 4.4.1
      js-yaml: 4.1.0
      json5: 2.2.3
      require-from-string: 2.0.2
    transitivePeerDependencies:
      - supports-color

  rc@1.2.8:
    dependencies:
      deep-extend: 0.6.0
      ini: 1.3.8
      minimist: 1.2.8
      strip-json-comments: 2.0.1
    optional: true

  read-pkg@9.0.1:
    dependencies:
      '@types/normalize-package-data': 2.4.4
      normalize-package-data: 6.0.2
      parse-json: 8.3.0
      type-fest: 4.41.0
      unicorn-magic: 0.1.0

  read@1.0.7:
    dependencies:
      mute-stream: 0.0.8

  readable-stream@2.3.8:
    dependencies:
      core-util-is: 1.0.3
      inherits: 2.0.4
      isarray: 1.0.0
      process-nextick-args: 2.0.1
      safe-buffer: 5.1.2
      string_decoder: 1.1.1
      util-deprecate: 1.0.2

  readable-stream@3.6.2:
    dependencies:
      inherits: 2.0.4
      string_decoder: 1.3.0
      util-deprecate: 1.0.2
    optional: true

  readdirp@3.6.0:
    dependencies:
      picomatch: 2.3.1

  reflect.getprototypeof@1.0.10:
    dependencies:
      call-bind: 1.0.8
      define-properties: 1.2.1
      es-abstract: 1.24.1
      es-errors: 1.3.0
      es-object-atoms: 1.1.1
      get-intrinsic: 1.3.0
      get-proto: 1.0.1
      which-builtin-type: 1.2.1

  regexp.prototype.flags@1.5.4:
    dependencies:
      call-bind: 1.0.8
      define-properties: 1.2.1
      es-errors: 1.3.0
      get-proto: 1.0.1
      gopd: 1.2.0
      set-function-name: 2.0.2

  require-directory@2.1.1: {}

  require-from-string@2.0.2: {}

  require-package-name@2.0.1: {}

  resolve-dir@1.0.1:
    dependencies:
      expand-tilde: 2.0.2
      global-modules: 1.0.0

  resolve-from@4.0.0: {}

  resolve-from@5.0.0: {}

  resolve@1.22.10:
    dependencies:
      is-core-module: 2.16.1
      path-parse: 1.0.7
      supports-preserve-symlinks-flag: 1.0.0

  resolve@2.0.0-next.5:
    dependencies:
      is-core-module: 2.16.1
      path-parse: 1.0.7
      supports-preserve-symlinks-flag: 1.0.0

  reusify@1.1.0: {}

  rimraf@6.1.2:
    dependencies:
      glob: 13.0.0
      package-json-from-dist: 1.0.1

  run-applescript@7.1.0: {}

  run-parallel@1.2.0:
    dependencies:
      queue-microtask: 1.2.3

  safe-array-concat@1.1.3:
    dependencies:
      call-bind: 1.0.8
      call-bound: 1.0.4
      get-intrinsic: 1.3.0
      has-symbols: 1.1.0
      isarray: 2.0.5

  safe-buffer@5.1.2: {}

  safe-buffer@5.2.1: {}

  safe-push-apply@1.0.0:
    dependencies:
      es-errors: 1.3.0
      isarray: 2.0.5

  safe-regex-test@1.1.0:
    dependencies:
      call-bound: 1.0.4
      es-errors: 1.3.0
      is-regex: 1.2.1

  safer-buffer@2.1.2: {}

  sax@1.4.1: {}

  secretlint@10.2.2:
    dependencies:
      '@secretlint/config-creator': 10.2.2
      '@secretlint/formatter': 10.2.2
      '@secretlint/node': 10.2.2
      '@secretlint/profiler': 10.2.2
      debug: 4.4.1
      globby: 14.1.0
      read-pkg: 9.0.1
    transitivePeerDependencies:
      - supports-color

  seek-bzip@1.0.6:
    dependencies:
      commander: 2.20.3

  semver-compare@1.0.0: {}

  semver@5.7.2: {}

  semver@7.7.3: {}

  set-function-length@1.2.2:
    dependencies:
      define-data-property: 1.1.4
      es-errors: 1.3.0
      function-bind: 1.1.2
      get-intrinsic: 1.3.0
      gopd: 1.2.0
      has-property-descriptors: 1.0.2

  set-function-name@2.0.2:
    dependencies:
      define-data-property: 1.1.4
      es-errors: 1.3.0
      functions-have-names: 1.2.3
      has-property-descriptors: 1.0.2

  set-proto@1.0.0:
    dependencies:
      dunder-proto: 1.0.1
      es-errors: 1.3.0
      es-object-atoms: 1.1.1

  shebang-command@2.0.0:
    dependencies:
      shebang-regex: 3.0.0

  shebang-regex@3.0.0: {}

  side-channel-list@1.0.0:
    dependencies:
      es-errors: 1.3.0
      object-inspect: 1.13.4

  side-channel-map@1.0.1:
    dependencies:
      call-bound: 1.0.4
      es-errors: 1.3.0
      get-intrinsic: 1.3.0
      object-inspect: 1.13.4

  side-channel-weakmap@1.0.2:
    dependencies:
      call-bound: 1.0.4
      es-errors: 1.3.0
      get-intrinsic: 1.3.0
      object-inspect: 1.13.4
      side-channel-map: 1.0.1

  side-channel@1.1.0:
    dependencies:
      es-errors: 1.3.0
      object-inspect: 1.13.4
      side-channel-list: 1.0.0
      side-channel-map: 1.0.1
      side-channel-weakmap: 1.0.2

  signal-exit@4.1.0: {}

  simple-concat@1.0.1:
    optional: true

  simple-get@4.0.1:
    dependencies:
      decompress-response: 6.0.0
      once: 1.4.0
      simple-concat: 1.0.1
    optional: true

  slash@5.1.0: {}

  slice-ansi@4.0.0:
    dependencies:
      ansi-styles: 4.3.0
      astral-regex: 2.0.0
      is-fullwidth-code-point: 3.0.0

  source-map-js@1.2.1: {}

  spdx-correct@3.2.0:
    dependencies:
      spdx-expression-parse: 3.0.1
      spdx-license-ids: 3.0.22

  spdx-exceptions@2.5.0: {}

  spdx-expression-parse@3.0.1:
    dependencies:
      spdx-exceptions: 2.5.0
      spdx-license-ids: 3.0.22

  spdx-license-ids@3.0.22: {}

  sprintf-js@1.0.3: {}

  stop-iteration-iterator@1.1.0:
    dependencies:
      es-errors: 1.3.0
      internal-slot: 1.1.0

  string-width@4.2.3:
    dependencies:
      emoji-regex: 8.0.0
      is-fullwidth-code-point: 3.0.0
      strip-ansi: 6.0.1

  string-width@5.1.2:
    dependencies:
      eastasianwidth: 0.2.0
      emoji-regex: 9.2.2
      strip-ansi: 7.1.0

  string.prototype.trim@1.2.10:
    dependencies:
      call-bind: 1.0.8
      call-bound: 1.0.4
      define-data-property: 1.1.4
      define-properties: 1.2.1
      es-abstract: 1.24.1
      es-object-atoms: 1.1.1
      has-property-descriptors: 1.0.2

  string.prototype.trimend@1.0.9:
    dependencies:
      call-bind: 1.0.8
      call-bound: 1.0.4
      define-properties: 1.2.1
      es-object-atoms: 1.1.1

  string.prototype.trimstart@1.0.8:
    dependencies:
      call-bind: 1.0.8
      define-properties: 1.2.1
      es-object-atoms: 1.1.1

  string_decoder@1.1.1:
    dependencies:
      safe-buffer: 5.1.2

  string_decoder@1.3.0:
    dependencies:
      safe-buffer: 5.2.1
    optional: true

  strip-ansi@6.0.1:
    dependencies:
      ansi-regex: 5.0.1

  strip-ansi@7.1.0:
    dependencies:
      ansi-regex: 6.1.0

  strip-dirs@2.1.0:
    dependencies:
      is-natural-number: 4.0.1

  strip-json-comments@2.0.1:
    optional: true

  strip-json-comments@3.1.1: {}

  structured-source@4.0.0:
    dependencies:
      boundary: 2.0.0

  supports-color@7.2.0:
    dependencies:
      has-flag: 4.0.0

  supports-hyperlinks@3.2.0:
    dependencies:
      has-flag: 4.0.0
      supports-color: 7.2.0

  supports-preserve-symlinks-flag@1.0.0: {}

  table@6.9.0:
    dependencies:
      ajv: 8.17.1
      lodash.truncate: 4.4.2
      slice-ansi: 4.0.0
      string-width: 4.2.3
      strip-ansi: 6.0.1

  tape@5.9.0:
    dependencies:
      '@ljharb/resumer': 0.1.3
      '@ljharb/through': 2.3.14
      array.prototype.every: 1.1.7
      call-bind: 1.0.8
      deep-equal: 2.2.3
      defined: 1.0.1
      dotignore: 0.1.2
      for-each: 0.3.5
      get-package-type: 0.1.0
      glob: 7.2.3
      has-dynamic-import: 2.1.1
      hasown: 2.0.2
      inherits: 2.0.4
      is-regex: 1.2.1
      minimist: 1.2.8
      mock-property: 1.1.0
      object-inspect: 1.13.4
      object-is: 1.1.6
      object-keys: 1.1.1
      object.assign: 4.1.7
      resolve: 2.0.0-next.5
      string.prototype.trim: 1.2.10

  tar-fs@2.1.3:
    dependencies:
      chownr: 1.1.4
      mkdirp-classic: 0.5.3
      pump: 3.0.3
      tar-stream: 2.2.0
    optional: true

  tar-stream@1.6.2:
    dependencies:
      bl: 1.2.3
      buffer-alloc: 1.2.0
      end-of-stream: 1.4.5
      fs-constants: 1.0.0
      readable-stream: 2.3.8
      to-buffer: 1.2.2
      xtend: 4.0.2

  tar-stream@2.2.0:
    dependencies:
      bl: 4.1.0
      end-of-stream: 1.4.5
      fs-constants: 1.0.0
      inherits: 2.0.4
      readable-stream: 3.6.2
    optional: true

  terminal-link@4.0.0:
    dependencies:
      ansi-escapes: 7.1.1
      supports-hyperlinks: 3.2.0

  text-table@0.2.0: {}

  textextensions@6.11.0:
    dependencies:
      editions: 6.22.0

  through@2.3.8: {}

  tmp-promise@3.0.3:
    dependencies:
      tmp: 0.2.3

  tmp@0.2.3: {}

  to-buffer@1.2.2:
    dependencies:
      isarray: 2.0.5
      safe-buffer: 5.2.1
      typed-array-buffer: 1.0.3

  to-regex-range@5.0.1:
    dependencies:
      is-number: 7.0.0

  ts-api-utils@2.1.0(typescript@5.8.3):
    dependencies:
      typescript: 5.8.3

  ts-node@10.9.2(@types/node@20.11.30)(typescript@5.8.3):
    dependencies:
      '@cspotcode/source-map-support': 0.8.1
      '@tsconfig/node10': 1.0.11
      '@tsconfig/node12': 1.0.11
      '@tsconfig/node14': 1.0.3
      '@tsconfig/node16': 1.0.4
      '@types/node': 20.11.30
      acorn: 8.15.0
      acorn-walk: 8.3.4
      arg: 4.1.3
      create-require: 1.1.1
      diff: 4.0.2
      make-error: 1.3.6
      typescript: 5.8.3
      v8-compile-cache-lib: 3.0.1
      yn: 3.1.1

  tslib@2.8.1: {}

  tunnel-agent@0.6.0:
    dependencies:
      safe-buffer: 5.2.1
    optional: true

  tunnel@0.0.6: {}

  type-check@0.4.0:
    dependencies:
      prelude-ls: 1.2.1

  type-fest@4.41.0: {}

  typed-array-buffer@1.0.3:
    dependencies:
      call-bound: 1.0.4
      es-errors: 1.3.0
      is-typed-array: 1.1.15

  typed-array-byte-length@1.0.3:
    dependencies:
      call-bind: 1.0.8
      for-each: 0.3.5
      gopd: 1.2.0
      has-proto: 1.2.0
      is-typed-array: 1.1.15

  typed-array-byte-offset@1.0.4:
    dependencies:
      available-typed-arrays: 1.0.7
      call-bind: 1.0.8
      for-each: 0.3.5
      gopd: 1.2.0
      has-proto: 1.2.0
      is-typed-array: 1.1.15
      reflect.getprototypeof: 1.0.10

  typed-array-length@1.0.7:
    dependencies:
      call-bind: 1.0.8
      for-each: 0.3.5
      gopd: 1.2.0
      is-typed-array: 1.1.15
      possible-typed-array-names: 1.1.0
      reflect.getprototypeof: 1.0.10

  typed-rest-client@1.8.11:
    dependencies:
      qs: 6.14.0
      tunnel: 0.0.6
      underscore: 1.13.7

  typescript@5.8.3: {}

  uc.micro@2.1.0: {}

  unbox-primitive@1.1.0:
    dependencies:
      call-bound: 1.0.4
      has-bigints: 1.1.0
      has-symbols: 1.1.0
      which-boxed-primitive: 1.1.1

  unbzip2-stream@1.4.3:
    dependencies:
      buffer: 5.7.1
      through: 2.3.8

  underscore@1.13.7: {}

  undici-types@5.26.5: {}

  undici@7.11.0: {}

  unicorn-magic@0.1.0: {}

  unicorn-magic@0.3.0: {}

  universalify@2.0.1: {}

  uri-js@4.4.1:
    dependencies:
      punycode: 2.3.1

  url-join@4.0.1: {}

  util-deprecate@1.0.2: {}

  uuid@8.3.2: {}

  v8-compile-cache-lib@3.0.1: {}

  validate-npm-package-license@3.0.4:
    dependencies:
      spdx-correct: 3.2.0
      spdx-expression-parse: 3.0.1

  version-range@4.15.0: {}

  vscode-jsonrpc@8.2.0: {}

  vscode-languageclient@9.0.1:
    dependencies:
      minimatch: 5.1.6
      semver: 7.7.3
      vscode-languageserver-protocol: 3.17.5

  vscode-languageserver-protocol@3.17.5:
    dependencies:
      vscode-jsonrpc: 8.2.0
      vscode-languageserver-types: 3.17.5

  vscode-languageserver-types@3.17.5: {}

  whatwg-encoding@3.1.1:
    dependencies:
      iconv-lite: 0.6.3

  whatwg-mimetype@4.0.0: {}

  which-boxed-primitive@1.1.1:
    dependencies:
      is-bigint: 1.1.0
      is-boolean-object: 1.2.2
      is-number-object: 1.1.1
      is-string: 1.1.1
      is-symbol: 1.1.1

  which-builtin-type@1.2.1:
    dependencies:
      call-bound: 1.0.4
      function.prototype.name: 1.1.8
      has-tostringtag: 1.0.2
      is-async-function: 2.1.1
      is-date-object: 1.1.0
      is-finalizationregistry: 1.1.1
      is-generator-function: 1.1.2
      is-regex: 1.2.1
      is-weakref: 1.1.1
      isarray: 2.0.5
      which-boxed-primitive: 1.1.1
      which-collection: 1.0.2
      which-typed-array: 1.1.19

  which-collection@1.0.2:
    dependencies:
      is-map: 2.0.3
      is-set: 2.0.3
      is-weakmap: 2.0.2
      is-weakset: 2.0.4

  which-typed-array@1.1.19:
    dependencies:
      available-typed-arrays: 1.0.7
      call-bind: 1.0.8
      call-bound: 1.0.4
      for-each: 0.3.5
      get-proto: 1.0.1
      gopd: 1.2.0
      has-tostringtag: 1.0.2

  which@1.3.1:
    dependencies:
      isexe: 2.0.0

  which@2.0.2:
    dependencies:
      isexe: 2.0.0

  which@4.0.0:
    dependencies:
      isexe: 3.1.1

  word-wrap@1.2.5: {}

  wrap-ansi@7.0.0:
    dependencies:
      ansi-styles: 4.3.0
      string-width: 4.2.3
      strip-ansi: 6.0.1

  wrap-ansi@8.1.0:
    dependencies:
      ansi-styles: 6.2.1
      string-width: 5.1.2
      strip-ansi: 7.1.0

  wrappy@1.0.2: {}

  wsl-utils@0.1.0:
    dependencies:
      is-wsl: 3.1.0

  xml2js@0.5.0:
    dependencies:
      sax: 1.4.1
      xmlbuilder: 11.0.1

  xmlbuilder@11.0.1: {}

  xtend@4.0.2: {}

  y18n@5.0.8: {}

  yallist@4.0.0: {}

  yaml@1.10.2: {}

  yargs-parser@20.2.9: {}

  yargs@16.2.0:
    dependencies:
      cliui: 7.0.4
      escalade: 3.2.0
      get-caller-file: 2.0.5
      require-directory: 2.1.1
      string-width: 4.2.3
      y18n: 5.0.8
      yargs-parser: 20.2.9

  yauzl@2.10.0:
    dependencies:
      buffer-crc32: 0.2.13
      fd-slicer: 1.1.0

  yazl@2.5.1:
    dependencies:
      buffer-crc32: 0.2.13

  yn@3.1.1: {}

  yocto-queue@0.1.0: {}<|MERGE_RESOLUTION|>--- conflicted
+++ resolved
@@ -78,18 +78,6 @@
       prettier-plugin-organize-imports:
         specifier: ^4.1.0
         version: 4.1.0(prettier@3.6.2)(typescript@5.8.3)
-      rimraf:
-        specifier: ^6.1.2
-        version: 6.1.2
-<<<<<<< HEAD
-      tape:
-        specifier: ^5.9.0
-        version: 5.9.0
-      tmp-promise:
-        specifier: ^3.0.3
-        version: 3.0.3
-=======
->>>>>>> bda50be7
       ts-node:
         specifier: ^10.9.2
         version: 10.9.2(@types/node@20.11.30)(typescript@5.8.3)
@@ -1358,17 +1346,6 @@
     engines: {node: 20 || >=22}
     hasBin: true
 
-  glob@13.0.0:
-    resolution: {integrity: sha512-tvZgpqk6fz4BaNZ66ZsRaZnbHvP/jG3uKJvAZOwEVUL4RTA5nJeeLYfyN9/VA8NX/V3IBG+hkeuGpKjvELkVhA==}
-    engines: {node: 20 || >=22}
-
-<<<<<<< HEAD
-  glob@7.2.3:
-    resolution: {integrity: sha512-nFR0zLpU2YCaRxwoCJvL6UvCH2JFyFVIvwTLsIf21AuHlMskA1hhTdk+LlYJtOlYt9v6dvszD2BGRqBL+iQK9Q==}
-    deprecated: Glob versions prior to v9 are no longer supported
-
-=======
->>>>>>> bda50be7
   global-modules@1.0.0:
     resolution: {integrity: sha512-sKzpEkf11GpOFuw0Zzjzmt4B4UZwjOcG757PPvrfhxcLFbq0wpsgpOqxpxtxFiCG4DtG93M6XRVbF2oGdev7bg==}
     engines: {node: '>=0.10.0'}
@@ -4172,24 +4149,6 @@
       package-json-from-dist: 1.0.1
       path-scurry: 2.0.0
 
-  glob@13.0.0:
-    dependencies:
-      minimatch: 10.1.1
-      minipass: 7.1.2
-      path-scurry: 2.0.0
-
-<<<<<<< HEAD
-  glob@7.2.3:
-    dependencies:
-      fs.realpath: 1.0.0
-      inflight: 1.0.6
-      inherits: 2.0.4
-      minimatch: 3.1.2
-      once: 1.4.0
-      path-is-absolute: 1.0.1
-
-=======
->>>>>>> bda50be7
   global-modules@1.0.0:
     dependencies:
       global-prefix: 1.0.2
